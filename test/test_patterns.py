# type: ignore
"""

    test_patterns.py

    Tests for GreynirCorrect module

    Copyright (C) 2021 by Miðeind ehf.

    This software is licensed under the MIT License:

        Permission is hereby granted, free of charge, to any person
        obtaining a copy of this software and associated documentation
        files (the "Software"), to deal in the Software without restriction,
        including without limitation the rights to use, copy, modify, merge,
        publish, distribute, sublicense, and/or sell copies of the Software,
        and to permit persons to whom the Software is furnished to do so,
        subject to the following conditions:

        The above copyright notice and this permission notice shall be
        included in all copies or substantial portions of the Software.

        THE SOFTWARE IS PROVIDED "AS IS", WITHOUT WARRANTY OF ANY KIND,
        EXPRESS OR IMPLIED, INCLUDING BUT NOT LIMITED TO THE WARRANTIES OF
        MERCHANTABILITY, FITNESS FOR A PARTICULAR PURPOSE AND NONINFRINGEMENT.
        IN NO EVENT SHALL THE AUTHORS OR COPYRIGHT HOLDERS BE LIABLE FOR ANY
        CLAIM, DAMAGES OR OTHER LIABILITY, WHETHER IN AN ACTION OF CONTRACT,
        TORT OR OTHERWISE, ARISING FROM, OUT OF OR IN CONNECTION WITH THE
        SOFTWARE OR THE USE OR OTHER DEALINGS IN THE SOFTWARE.


    This module tests the grammatical pattern annotation functionality
    of GreynirCorrect.

"""

import pytest

import reynir_correct

from test_annotator import check_sentence  # type: ignore


@pytest.fixture(scope="module")
def rc():
    """ Provide a module-scoped GreynirCorrect instance as a test fixture """
    r = reynir_correct.GreynirCorrect()
    yield r
    # Do teardown here
    r.__class__.cleanup()


def test_verb_af(rc):
    s = "Ráðherrann dáðist af hugrekki stjórnarandstöðunnar."
    check_sentence(rc, s, [(1, 2, "P_WRONG_PREP_AF")])

    s = (
        "Mig langaði að leita af bílnum, en dáðist svo af hugrekki lögreglukonunnar "
        "að ég gerði það ekki."
    )
    check_sentence(rc, s, [(3, 4, "P_WRONG_PREP_AF"), (8, 10, "P_WRONG_PREP_AF")])

    s = "Við höfum leitað í allan dag af kettinum, en fundum hann ekki."
    check_sentence(rc, s, [(2, 4, "P_WRONG_PREP_AF")])

    s = "Allan daginn höfum við leitað af kettinum."
    check_sentence(rc, s, [(4, 5, "P_WRONG_PREP_AF")])

    s = "Páll brosti af töktunum í Gunnu."
    check_sentence(rc, s, [(1, 2, "P_WRONG_PREP_AF")], ignore_warnings=True)

    s = "Ég var leitandi af kettinum í allan dag."
    check_sentence(rc, s, [(2, 3, "P_WRONG_PREP_AF")])

    s = "Ég vildi leita af mér allan grun."
    check_sentence(rc, s, [])

    s = "Hver leitar af skrifstofuhúsnæði?"
    check_sentence(rc, s, [(1, 2, "P_WRONG_PREP_AF")])

    s = "Hann dáist endalaust af þeim."
    check_sentence(rc, s, [(1, 3, "P_WRONG_PREP_AF")])

    s = "Hann hefur lengi dáðst af þeim."
    check_sentence(rc, s, [(3, 4, "P_WRONG_PREP_AF")])

#    s = "Jón gerir grín af því."
#    check_sentence(rc, s, [(1, 3, "P_WRONG_PREP_AF")])

#    s = "Þetta er mesta vitleysa sem ég hef gert grín af."
#    check_sentence(rc, s, [(7, 9, "P_WRONG_PREP_AF")])

    s = "Jón kann það ekki utan af."
    check_sentence(rc, s, [(4, 5, "P_WRONG_PREP_AF")])

#    s = "Jón leggur hann ekki af velli."
#    check_sentence(rc, s, [(1, 5, "P_WRONG_PREP_AF")])

#    s = "Jón hefur ekki lagt hann af velli."
#    check_sentence(rc, s, [(3, 6, "P_WRONG_PREP_AF")])

#    s = "Jón leiðir líkur af því."
#    check_sentence(rc, s, [(1, 3, "P_WRONG_PREP_AF")])

    s = "Jón leiðir ekki líkur af því."
    check_sentence(rc, s, [(1, 5, "P_WRONG_PREP_AF")])

#    s = "Jón leiðir rök af því."
#    check_sentence(rc, s, [(1, 3, "P_WRONG_PREP_AF")])

    s = "Jón leitar af því."
    check_sentence(rc, s, [(1, 2, "P_WRONG_PREP_AF")])

    s = "Tíminn markar upphaf af því."
    check_sentence(rc, s, [(1, 4, "P_WRONG_PREP_AF")])

    s = "Tíminn markar ekki upphaf af því."
    check_sentence(rc, s, [(1, 5, "P_WRONG_PREP_AF")])

#    s = "Það markar upphafið af því."
#    check_sentence(rc, s, [(1, 3, "P_WRONG_PREP_AF")])

#    s = "Það markar ekki upphafið af því."
#    check_sentence(rc, s, [(1, 5, "P_WRONG_PREP_AF")])

#    s = "Það hefur ekki markað upphafið af því."
#    check_sentence(rc, s, [(1, 5, "P_WRONG_PREP_AF")])

#    s = "Jón spyr af því."
#    check_sentence(rc, s, [(1, 2, "P_WRONG_PREP_AF")])

#    s = "Það sem Jón spurði ekki af var óljóst."
#    check_sentence(rc, s, [(3, 5, "P_WRONG_PREP_AF")])

#    s = "Jón stuðlar af því."
#    check_sentence(rc, s, [(1, 2, "P_WRONG_PREP_AF")])

    s = "Honum varð af ósk sinni."
    check_sentence(rc, s, [(1, 4, "P_WRONG_PREP_AF")])

    s = "Honum hafði orðið af ósk sinni."
    check_sentence(rc, s, [(2, 5, "P_WRONG_PREP_AF")])

    s = "Honum varð ekki af ósk sinni."
    check_sentence(rc, s, [(1, 5, "P_WRONG_PREP_AF")])

#    s = "Hann varð ekki uppvís af því."
#    check_sentence(rc, s, [(1, 5, "P_WRONG_PREP_AF")])

    s = "Jón varð vitni af þessu."
    check_sentence(rc, s, [(1, 3, "P_aðaf")])


def test_noun_af(rc):
    s = "Hann gerði þetta af beiðni hennar."
    check_sentence(rc, s, [(3, 4, "P_WRONG_PREP_AF")])
    s = "Af beiðni hennar gerði hann þetta."
    check_sentence(rc, s, [(0, 1, "P_WRONG_PREP_AF")])
    s = "Það var gert af þeirri fyrirmynd."
    check_sentence(rc, s, [(3, 5, "P_WRONG_PREP_AF")])
    s = "Þau gera þetta af heiðnum sið."
    check_sentence(rc, s, [(3, 5, "P_WRONG_PREP_AF")])
    s = "Ég baka köku af því tilefni."
    check_sentence(rc, s, [(3, 5, "P_WRONG_PREP_AF")])
    s = "Þau veittu mér aðgang af kerfinu."
    check_sentence(rc, s, [(3, 4, "P_WRONG_PREP_AF")])
    s = "Aðgangur af kerfinu var veittur."
    check_sentence(rc, s, [(0, 1, "P_WRONG_PREP_AF")])
    s = "Drög af verkefninu eru tilbúin."
    check_sentence(rc, s, [(0, 1, "P_WRONG_PREP_AF")])
#    s = "Þau kláruðu drög af verkefninu."
#    check_sentence(rc, s, [(2, 3, "P_WRONG_PREP_AF")])
    s = "Grunnur af verkefninu er tilbúinn."
    check_sentence(rc, s, [(0, 1, "P_WRONG_PREP_AF")])
#    s = "Hann lagði ekki grunninn af verkefninu."
  #  check_sentence(rc, s, [(3, 4, "P_WRONG_PREP_AF")])
#    s = "Þau gerðu leit af dótinu."
#    check_sentence(rc, s, [(2, 3, "P_WRONG_PREP_AF")])
    s = "Leit af dótinu hefur ekki skilað árangri."
    check_sentence(rc, s, [(0, 1, "P_WRONG_PREP_AF")])
    s = "Þetta er lykillinn af velgengni."
    check_sentence(rc, s, [(2, 3, "P_WRONG_PREP_AF")])
    s = "Hann gaf mér uppskriftina af réttinum."
    check_sentence(rc, s, [(3, 4, "P_WRONG_PREP_AF")])


def test_verb_að(rc):
#    s = "Ég er ekki hluti að heildinni."
#    check_sentence(rc, s, [(1, 5, "P_WRONG_PREP_AÐ")])
#    s = "Við höfum öll verið hluti að heildinni."
#    check_sentence(rc, s, [(0, 6, "P_WRONG_PREP_AÐ")])
#    s = "Vissulega er hægt að vera hluti að heildinni."
#    check_sentence(rc, s, [(1, 7, "P_VeraAð"), (4, 7, "P_WRONG_PREP_AÐ")])
#    s = "Þeir sögðu að ég hefði verið hluti að heildinni."
#    check_sentence(rc, s, [(6, 7, "P_WRONG_PREP_AÐ")])
    s = "Þar að leiðandi virkar þetta."
    check_sentence(rc, s, [(0, 2, "P_aðaf")])
    s = "Þetta virkar þar að leiðandi."
    check_sentence(rc, s, [(2, 4, "P_aðaf")])
#    s = "Ég hef ekki áhyggjur að honum."
#    check_sentence(rc, s, [(1, 5, "P_WRONG_PREP_AÐ")])
#    s = "Ég hef áhyggjur að því að honum líði illa."
#    check_sentence(rc, s, [(1, 8, "P_WRONG_PREP_AÐ")])
#    s = "Ég lagði ekki mikið að mörkum."
<<<<<<< HEAD
#    check_sentence(rc, s, [(4, 5, "P_WRONG_PREP_AÐ")]) # !!! TODO: No annotation
#    s = "Ég hafði lagt mikið að mörkum."
#    check_sentence(rc, s, [(4, 5, "P_WRONG_PREP_AÐ")]) # !!! TODO: No annotation
#    s = "Sama hvað ég gerði lagði ég mikið að mörkum."
#    check_sentence(rc, s, [(7, 8, "P_WRONG_PREP_AÐ")])
=======
#    check_sentence(rc, s, [(4, 5, "P_WRONG_PREP_AÐ")])
#    s = "Ég hafði lagt mikið að mörkum."
#    check_sentence(rc, s, [(4, 5, "P_WRONG_PREP_AÐ")])
    s = "Sama hvað ég gerði lagði ég mikið að mörkum."
    check_sentence(rc, s, [(7, 8, "P_WRONG_PREP_AÐ")])
>>>>>>> e67f4df1
    s = "Ég heillast að þannig fólki."
    check_sentence(rc, s, [(1, 2, "P_WRONG_PREP_AÐ")])
#    s = "Ég lét gott að mér leiða."
#    check_sentence(rc, s, [(1, 5, "P_WRONG_PREP_AÐ")])
#    s = "Hún á heiðurinn að þessu."
#    check_sentence(rc, s, [(2, 3, "P_WRONG_PREP_AÐ")])
#    s = "Hún hafði ekki átt heiðurinn að þessu en fékk heiðurinn að þessu."
#    check_sentence(rc, s, [(4, 5, "P_WRONG_PREP_AÐ"), (9, 11, "P_WRONG_PREP_AÐ")])
    s = "Hún hlaut heiðurinn að þessu."
    check_sentence(rc, s, [(2, 4, "P_WRONG_PREP_AÐ")])
#    s = "Hún á heilan helling að börnum."
#    check_sentence(rc, s, [(1, 4, "P_WRONG_PREP_AÐ")])
#    s = "Hún hefur ekki haft gagn að þessu."
#    check_sentence(rc, s, [(1, 6, "P_WRONG_PREP_AÐ")])
    s = "Þetta hafði ekki komið að sjálfu sér."
    check_sentence(rc, s, [(4, 6, "P_aðaf")])
#    s = "Fréttir bárust seint af slysinu."
#    check_sentence(rc, s, [(1, 3, "P_WRONG_PREP_AÐ")])
    s = "Þetta er afgreitt mál að minni hálfu."
    check_sentence(rc, s, [(4, 6, "P_WRONG_PREP_AÐ")])
    s = "Hætta hefur aldrei stafað að þessu."
    check_sentence(rc, s, [(1, 5, "P_WRONG_PREP_AÐ")])
#    s = "Hún er ólétt að sínu þriðja barni."
#    check_sentence(rc, s, [(2, 3, "P_WRONG_PREP_AÐ")])
#    s = "Hann hefur ekki heyrt að lausa starfinu."
#    check_sentence(rc, s, [(2, 4, "P_WRONG_PREP_AÐ")])
#    s = "Ég hef aldrei haft gaman að henni."
#    check_sentence(rc, s, [(4, 5, "P_WRONG_PREP_AÐ")])
#    s = "Þau voru sérstaklega valin að stjórninni."
#    check_sentence(rc, s, [(2, 5, "P_WRONG_PREP_AÐ")])
#    s = "Það er til mjög lítið að mjólk."
#    check_sentence(rc, s, [(1, 6, "P_WRONG_PREP_AÐ")])
#    s = "Ekki er mikið til að mjólk."
#    check_sentence(rc, s, [(1, 5, "P_WRONG_PREP_AÐ")])
#    s = "Ég hef ekki unnið verkefni að þessu tagi."
#    check_sentence(rc, s, [(5, 7, "P_WRONG_PREP_AÐ")])
#    s = "Verkefni að þessum toga eru erfið."
#    check_sentence(rc, s, [(1, 3, "P_WRONG_PREP_AÐ")])
#    s = "Hann gerði það að sjálfsdáðum."
#    check_sentence(rc, s, [(3, 4, "P_aðaf")])
#    s = "Hún hefur ekki gert þetta að miklum krafti."
#    check_sentence(rc, s, [(5, 7, "P_WRONG_PREP_AÐ")])
    

def test_placename_pp(rc):
    s = "Ég hef búið á Hafnarfirði alla mína tíð en flyt nú í Akureyri."
    check_sentence(rc, s, [(3, 4, "P_WRONG_PLACE_PP"), (9, 10, "P_WRONG_PLACE_PP")])
    s = "Ég hef veitt í Vopnafirði undanfarin ár en búið á Vopnafirði."
    check_sentence(rc, s, [])
    s = "Það eru mörg náttúruvætti á Reykjanesi en ekki í Húsavík."
    check_sentence(rc, s, [(8, 9, "P_WRONG_PLACE_PP")])


def test_verb_líst(rc):
    s = "Jóni veiðimanni lýst ekki á þetta mál."
    check_sentence(rc, s, [(2, 2, "P_WRONG_OP_FORM")])
    s = "Eins og fram hefur komið lýst mér vel á þetta."
    check_sentence(rc, s, [(5, 5, "P_WRONG_OP_FORM")])
    s = "Jón hefur lýst sinni afstöðu til málsins."
    check_sentence(rc, s, [])
    s = "Þegar leið á kvöldið var gangstéttin lýst með ljósum."
    check_sentence(rc, s, [], ignore_warnings=True)
    # TODO: The following gets no annotation:
    # 'Ég verð að segja að mér lýst ekkert á þetta.'

def test_dir_loc(rc):
    s = "Börnin voru út á túni allan daginn."
    check_sentence(rc, s, [(2, 4, "P_DIR_LOC")])
    s = "Börnin voru útá túni allan daginn."
    check_sentence(rc, s, [(2, 3, "P_DIR_LOC"), (2, 2, "W001/w")])
#    s = "Út í heimi er þetta öðruvísi."
#    check_sentence(rc, s, [(0, 2, "P_DIR_LOC")])
#    s = "Útí heimi er þetta öðruvísi."
#    check_sentence(rc, s, [(0, 1, "P_DIR_LOC")])
    s = "Börnin voru inn á vellinum allan daginn."
    check_sentence(rc, s, [(2, 4, "P_DIR_LOC")])
    s = "Börnin voru inná vellinum allan daginn."
    check_sentence(rc, s, [(2, 3, "P_DIR_LOC"), (2, 2, "W001/w")])
#    s = "Hann var oft upp á hestinum."
#    check_sentence(rc, s, [(3, 5, "P_DIR_LOC")])
#    s = "Málið liggur í augum upp."
#    check_sentence(rc, s, [(2, 4, "P_DIR_LOC")])
#    s = "Þau eru alltaf uppí bústað."
#    check_sentence(rc, s, [(1, 4, "P_DIR_LOC"), (3, 3, "W001/w")])     # Span is either 1,4 or 3,4, but always corrected.
#    s = "Hún var niður í bæ í gær."
#    check_sentence(rc, s, [(1, 5, "P_DIR_LOC")])
#    s = "Ég varð mér út um smá mat."
#    check_sentence(rc, s, [(3, 6, "P_DIR_LOC")])
#    s = "Þegar upp er staðið erum við öll eins."
#    check_sentence(rc, s, [(1, 3, "P_DIR_LOC")])
#    s = "Út í heimi er þetta öðruvísi."
#    check_sentence(rc, s, [(0, 2, "P_DIR_LOC")])
    s = "Börnin safnast saman inn í búð."
    check_sentence(rc, s, [(3, 5, "P_DIR_LOC")])
    s = "Ég keypti þetta út í búð."
    check_sentence(rc, s, [(3, 5, "P_DIR_LOC")])
    s = "Illgresið er út um allt."
    check_sentence(rc, s, [(2, 4, "P_DIR_LOC")])
#    s = "Hann læsti sig inn í gær."
#    check_sentence(rc, s, [(1, 4, "P_DIR_LOC")])
#    s = "Hún gaf það upp í fréttum."
#    check_sentence(rc, s, [])
    s = "Ég ólst upp í Breiðholtinu."
    check_sentence(rc, s, [])<|MERGE_RESOLUTION|>--- conflicted
+++ resolved
@@ -202,19 +202,11 @@
 #    s = "Ég hef áhyggjur að því að honum líði illa."
 #    check_sentence(rc, s, [(1, 8, "P_WRONG_PREP_AÐ")])
 #    s = "Ég lagði ekki mikið að mörkum."
-<<<<<<< HEAD
 #    check_sentence(rc, s, [(4, 5, "P_WRONG_PREP_AÐ")]) # !!! TODO: No annotation
 #    s = "Ég hafði lagt mikið að mörkum."
 #    check_sentence(rc, s, [(4, 5, "P_WRONG_PREP_AÐ")]) # !!! TODO: No annotation
 #    s = "Sama hvað ég gerði lagði ég mikið að mörkum."
 #    check_sentence(rc, s, [(7, 8, "P_WRONG_PREP_AÐ")])
-=======
-#    check_sentence(rc, s, [(4, 5, "P_WRONG_PREP_AÐ")])
-#    s = "Ég hafði lagt mikið að mörkum."
-#    check_sentence(rc, s, [(4, 5, "P_WRONG_PREP_AÐ")])
-    s = "Sama hvað ég gerði lagði ég mikið að mörkum."
-    check_sentence(rc, s, [(7, 8, "P_WRONG_PREP_AÐ")])
->>>>>>> e67f4df1
     s = "Ég heillast að þannig fólki."
     check_sentence(rc, s, [(1, 2, "P_WRONG_PREP_AÐ")])
 #    s = "Ég lét gott að mér leiða."
