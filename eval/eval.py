#!/usr/bin/env python
"""

    Greynir: Natural language processing for Icelandic

    Evaluation of spelling and grammar correction

    Copyright (C) 2021 Miðeind ehf.

    This software is licensed under the MIT License:

        Permission is hereby granted, free of charge, to any person
        obtaining a copy of this software and associated documentation
        files (the "Software"), to deal in the Software without restriction,
        including without limitation the rights to use, copy, modify, merge,
        publish, distribute, sublicense, and/or sell copies of the Software,
        and to permit persons to whom the Software is furnished to do so,
        subject to the following conditions:

        The above copyright notice and this permission notice shall be
        included in all copies or substantial portions of the Software.

        THE SOFTWARE IS PROVIDED "AS IS", WITHOUT WARRANTY OF ANY KIND,
        EXPRESS OR IMPLIED, INCLUDING BUT NOT LIMITED TO THE WARRANTIES OF
        MERCHANTABILITY, FITNESS FOR A PARTICULAR PURPOSE AND NONINFRINGEMENT.
        IN NO EVENT SHALL THE AUTHORS OR COPYRIGHT HOLDERS BE LIABLE FOR ANY
        CLAIM, DAMAGES OR OTHER LIABILITY, WHETHER IN AN ACTION OF CONTRACT,
        TORT OR OTHERWISE, ARISING FROM, OUT OF OR IN CONNECTION WITH THE
        SOFTWARE OR THE USE OR OTHER DEALINGS IN THE SOFTWARE.


    This program uses an Icelandic spelling & grammar error corpus
    (https://github.com/antonkarl/iceErrorCorpus) to evaluate the
    performance of the GreynirCorrect package.

    The program reads a development set of hand-annotated texts in
    TEI XML format and automatically annotates errors using GreynirCorrect.
    The machine-generated annotations are then compared with the hand-annotated
    gold reference.

    This program uses Python's multiprocessing.Pool() to perform
    the evaluation using all available CPU cores, simultaneously.

    A normal way to configure this program is to clone the iceErrorCorpus
    repository (from the above path) into a separate directory, and
    then place a symlink to it to the /eval directory. For example:

    $ cd github
    $ git clone https://github.com/antonkarl/iceErrorCorpus
    $ cd GreynirCorrect/eval
    $ ln -s ../../iceErrorCorpus/ .
    $ python eval.py

    An alternate method is to specify a glob path to the error corpus as an
    argument to eval.py:

    $ python eval.py ~/github/iceErrorCorpus/data/**/*.xml

    To measure GreynirCorrect's performance on the test set
    (by default located in ./iceErrorCorpus/testCorpus/):

    $ python eval.py -m

    To run GreynirCorrect on the entire development corpus
    (by default located in ./iceErrorCorpus/data):

    $ python eval.py

    To run GreynirCorrect on 10 files in the development corpus:

    $ python eval.py -n 10

    To run GreynirCorrect on a randomly chosen subset of 10 files
    in the development corpus:

    $ python eval.py -n 10 -r

"""

from typing import (
    Dict,
    List,
    Optional,
    Union,
    Tuple,
    Iterable,
    cast,
    NamedTuple,
    Any,
    DefaultDict,
<<<<<<< HEAD
=======
    Counter,
>>>>>>> 08b16b28
)

import os
from collections import defaultdict
from datetime import datetime
import glob
import random
import heapq
import argparse
import xml.etree.ElementTree as ET
import multiprocessing

# import multiprocessing.dummy as multiprocessing

import reynir_correct as gc
from reynir import _Sentence
from tokenizer import detokenize, Tok, TOK


# The type of a single error descriptor, extracted from a TEI XML file
ErrorDict = Dict[str, Union[str, int, bool]]

# The type of the dict that holds statistical information about sentences
# within a particular content category
SentenceStatsDict = DefaultDict[str, Union[float, int]]

# The type of the dict that holds statistical information about
# content categories
CategoryStatsDict = DefaultDict[str, SentenceStatsDict]

# This tuple should agree with the parameters of the add_sentence() function
StatsTuple = Tuple[str, int, bool, bool, int, int, int, int, int, int, int, int]

# Counter of tp, tn, right_corr, wrong_corr, right_span, wrong_span
<<<<<<< HEAD
TypeFreqs = DefaultDict[str, int]
=======
TypeFreqs = Counter[str]
>>>>>>> 08b16b28

# Stats for each error type for each content category
# tp, fn, right_corr, wrong_corr, right_span, wrong_span
ErrTypeStatsDict = DefaultDict[str, TypeFreqs]

CatResultDict = Dict[str, Union[int, float, str]]

# Create a lock to ensure that only one process outputs at a time
OUTPUT_LOCK = multiprocessing.Lock()

# Content categories in iceErrorCorpus, embedded within the file paths
CATEGORIES = (
    "essays",
    "onlineNews",
    "wikipedia",
)

# Error codes in iceErrorCorpus that are considered out of scope
# for GreynirCorrect, at this stage at least
OUT_OF_SCOPE = {
    "agreement-pro",  # samræmi fornafns við undanfara  grammar ...vöðvahólf sem sé um dælinguna. Hann dælir blóðinu > Það dælir blóðinu
    "aux",  # meðferð vera og verða, hjálparsagna   wording mun verða eftirminnilegt > mun vera eftirminnilegt
    "bracket4square",  # svigi fyrir hornklofa  punctuation (Portúgal) > [Portúgal]
    # "collocation-idiom",  # fast orðasamband með ógagnsæja merkingu collocation hélt hvorki vindi né vatni > hélt hvorki vatni né vindi
    # "collocation",  # fast orðasamband  collocation fram á þennan dag > fram til þessa dags
    "comma4conjunction",  # komma fyrir samtengingu punctuation ...fara með vald Guðs, öll löggjöf byggir... > ...fara með vald Guðs og öll löggjöf byggir...
    "comma4dash",  # komma fyrir bandstrik  punctuation , > -
    "comma4ex",  # komma fyrir upphrópun    punctuation Viti menn, almúginn... > Viti menn! Almúginn...
    "comma4period",  # komma fyrir punkt    punctuation ...kynnast nýju fólki, er á þrítugsaldri > ...kynnast nýju fólki. Hann er á þrítugsaldri
    "comma4qm",  # komma fyrir spurningarmerki  punctuation Höfum við réttinn, eins og að... > Höfum við réttinn? Eins og að...
    "conjunction4comma",  # samtenging fyrir kommu  punctuation ...geta orðið þröngvandi og erfitt getur verið... > ...geta orðið þröngvandi, erfitt getur verið...
    "conjunction4period",  # samtenging fyrir punkt punctuation ...tónlist ár hvert og tónlistarstefnurnar eru orðnar... > ...tónlist ár hvert. Tónlistarstefnurnar eru orðnar...
    "context",  # rangt orð í samhengi  other
    "dash4semicolon",  # bandstrik fyrir semíkommu  punctuation núna - þetta > núna; þetta
    "def4ind",  # ákveðið fyrir óákveðið    grammar skákinni > skák
    "dem-pro",  # hinn í stað fyrir sá; sá ekki til eða ofnotað grammar hinn > sá
    "dem4noun",  # ábendingarfornafn í stað nafnorðs    grammar hinn > maðurinn
    "dem4pers",  # ábendingarfornafn í stað persónufornafns grammar þessi > hún
    "extra-comma",  # auka komma    punctuation stríð, við náttúruna > stríð við náttúruna
    "extra-number",  # tölustöfum ofaukið   other   139,0 > 139
    "extra-period",  # auka punktur punctuation á morgun. Og ... > á morgun og...
    "extra-punctuation",  # auka greinarmerki   punctuation ... að > að
    "extra-space",  # bili ofaukið  spacing 4 . > 4.
    "extra-symbol",  # tákn ofaukið other   Dalvík + gaf... > Dalvík gaf...
    "extra-word",  # orði ofaukið   insertion   augun á mótherja > augu mótherja
    "extra-words",  # orðum ofaukið insertion   ...ég fer að hugsa... > ...ég hugsa...
    "foreign-error",  # villa í útlendu orði    foreign Supurbowl > Super Bowl
    "fw4ice",  # erlent orð þýtt yfir á íslensku    style   Elba > Saxelfur
    "gendered",  # kynjað mál, menn fyrir fólk  exclusion   menn hugsa oft > fólk hugsar oft
    "ice4fw",  # íslenskt orð notað í stað erlends      Demókrata öldungarþings herferðarnefndina > Democratic Senatorial Campaign Committee
    "ind4def",  # óákveðið fyrir ákveðið    grammar gítartakta > gítartaktana
    "ind4sub",  # framsöguháttur fyrir vh.  grammar Þrátt fyrir að konfúsíanismi er upprunninn > Þrátt fyrir að konfúsíanismi sé upprunninn
    "indef-pro",  # óákveðið fornafn    grammar enginn > ekki neinn
    "it4nonit",  # skáletrað fyrir óskáletrað       Studdi Isma'il > Studdi Isma'il
    "loan-syntax",  # lánuð setningagerð    style   ég vaknaði upp > ég vaknaði
    "missing-commas",  # kommur vantar utan um innskot  punctuation Hún er jafn verðmæt ef ekki verðmætari en háskólapróf > Hún er verðmæt, ef ekki verðmætari, en háskólapróf
    "missing-conjunction",  # samtengingu vantar    punctuation í Noregi suður að Gíbraltarsundi > í Noregi og suður að Gíbraltarsundi
    "missing-ex",  # vantar upphrópunarmerki    punctuation Viti menn ég komst af > Viti menn! Ég komst af
    "missing-quot",  # gæsalöpp vantar  punctuation „I'm winning > „I'm winning“
    "missing-quots",  # gæsalappir vantar   punctuation I'm winning > „I'm winning“
    "missing-semicolon",  # vantar semíkommu    punctuation Haukar Björgvin Páll > Haukar; Björgvin Páll
    "missing-square",  # vantar hornklofi   punctuation þeir > [þeir]
    "missing-symbol",  # tákn vantar    punctuation 0 > 0%
    "missing-word",  # orð vantar   omission    í Donalda > í þorpinu Donalda
    "missing-words",  # fleiri en eitt orð vantar   omission    því betri laun > því betri laun hlýtur maður
    "nonit4it",  # óskáletrað fyrir skáletrað       orðið qibt > orðið qibt
    "noun4dem",  # nafnorð í stað ábendingarfornafns    grammar stærsta klukkan > sú stærsta
    "noun4pro",  # nafnorð í stað fornafns  grammar menntun má nálgast > hana má nálgast
    "past4pres",  # sögn í þátíð í stað nútíðar grammar þegar hún leigði spólur > þegar hún leigir spólur
    "period4comma",  # punktur fyrir kommu  punctuation meira en áður. Hella meira í sig > meira en áður, hella meira í sig
    "period4conjunction",  # punktur fyrir samtengingu  punctuation ...maður vill gera. Vissulega > ...maður vill gera en vissulega
    "period4ex",  # punktur fyrir upphrópun punctuation Viti menn. > Viti menn!
    "pers4dem",  # persónufornafn í staðinn fyrir ábendingarf.  grammar það > þetta
    "pres4past",  # sögn í nútíð í stað þátíðar grammar Þeir fara út > Þeir fóru út
    "pro4noun",  # fornafn í stað nafnorðs  grammar þau voru spurð > parið var spurt
    "pro4reflexive",  # nafnorð í stað afturbeygðs fornafns grammar gefur orku til fólks í kringum það > gefur orku til fólks í kringum sig
    "pro4reflexive",  # persónufornafn í stað afturbeygðs fn.   grammar Fólk heldur að það geri það hamingjusamt > Fólk heldur að það geri sig hamingjusamt
    "punctuation",  # greinarmerki  punctuation hún mætti og hann var ekki tilbúinn > hún mætti en hann var ekki tilbúinn
    "qm4ex",  # spurningarmerki fyrir upphrópun punctuation Algjört hrak sjálf? > Algjört hrak sjálf!
    "reflexive4noun",  # afturbeygt fornafn í stað nafnorðs grammar félagið hélt aðalfund þess > félagið hélt aðalfund sinn
    "reflexive4pro",  # afturbeygt fornafn í stað persónufornafns   grammar gegnum líkama sinn > gegnum líkama hans
    "simple4cont",  # nútíð í stað vera að + nafnh. grammar ók > var að aka
    "square4bracket",  # hornklofi fyrir sviga  punctuation [börnin] > (börnin)
    "style",  # stíll   style   urðu ekkert frægir > urðu ekki frægir
    "sub4ind",  # viðtengingarh. fyrir fh.  grammar Stjórnvöld vildu auka rétt borgara og geri þeim kleift > Stjórnvöld vildu auka rétt borgara og gera þeim kleift
    "unicelandic",  # óíslenskuleg málnotkun    style   ...fer eftir persónunni... > ...fer eftir manneskjunni...
    "upper4lower-proper",  # stór stafur í sérnafni þar sem hann á ekki að vera capitalization  Mál og Menning > Mál og menning
    "wording",  # orðalag   wording ...gerðum allt í raun... > ...gerðum í raun allt...
    "xxx",  # unclassified  unclassified
    "zzz",  # to revisit    unannotated
}

# Default glob path of the development corpus TEI XML files to be processed
_DEV_PATH = "../../mt/iceErrorCorpus/data/**/*.xml"

# Default glob path of the test corpus TEI XML files to be processed
_TEST_PATH = "../../mt/iceErrorCorpus/testCorpus/**/*.xml"

NAMES = {
    "tp": "True positives",
    "tn": "True negatives",
    "fp": "False positives",
    "fn": "False negatives",
    "true_positives": "True positives",
    "true_negatives": "True negatives",
    "false_positives": "False positives",
    "false_negatives": "False negatives",
    "right_corr": "Right correction",
    "wrong_corr": "Wrong correction",
    "right_span": "Right span",
    "wrong_span": "Wrong span",
}

# Supercategories in iceErrorCorpus and corresponding subcategories
SUPERCATEGORIES = {
    "capitalization": [
        "lower4upper-initial",
        "lower4upper-proper",
        "lower4upper-acro",
        "upper4lower-common",
        "upper4lower-proper",
        "upper4lower-noninitial",
        "caps4low",
    ],
    "collocation": ["collocation", "collocation-idiom", "though",],
    "grammar": [
        "agreement",
        "agreement-concord",
        "agreement-pred",
        "agreement-pro",
        "case-verb",
        "case-prep",
        "case-adj",
        "case-collocation",
        "ind4def",
        "def4ind",
        "ind4sub",
        "sub4ind",
        "verb-inflection",
        "nominal-inflection",
        "numeral-inflection",
        "pro-inflection",
        "plural4singular",
        "singular4plural",
        "conjunction",
        "adjective-inflection",
        "dative-sub",
        "dir4loc",
        "loc4dir",
        "mid4act",
        "act4mid",
        "mid4pass",
        "pass4mid",
        "act4pass",
        "pass4act",
        "passive",
        "new-passive",
        "each",
        "noun4pro",
        "pro4noun",
        "reflexive4pro",
        "pro4reflexive",
        "pres4past",
        "past4pres",
        "tense4perfect",
        "perfect4tense",
        "pers4dem",
        "dem-pro",
        "missing-dem-pro",
        "extra-dem-pro",
        "indef-pro",
        "marked4unmarked",
        "adj4adv",
        "adv4adj",
        "have",
        "cont4simple",
        "missing-inf-part",
        "want",
        "dem4pers",
        "nom4acc-sub",
        "acc4nom-sub",
        "simple4cont",
        "extra-inf-part",
        "gen-escape",
        "genitive",
        "dem4noun",
        "noun4dem",
        "geta",
        "adj4noun",
        "noun4adj",
        "extra-sub",
        "missing-fin-verb",
        "missing-sub",
        "missing-obj",
        "að4af",
        "af4að",
        "wrong-prep",
        "interr-pro",
        "hypercorr",
    ],
    "syntax": ["v3", "v3-subordinate", "syntax-other",],
    "nonword": ["compound-collocation", "compound-nonword", "nonword",],
    "omission": ["missing-word", "missing-words", "missing-prep",],
    "typo": [
        "swapped-letters",
        "letter-rep",
        "missing-letter",
        "missing-accent",
        "wrong-accent",
        "extra-accent",
        "extra-letter",
    ],
    "punctuation": [
        "comma4period",
        "comma4qm",
        "comma4colon",
        "double-punctuation",
        "extra-abbreviation",
        "extra-dash",
        "iteration-colon",
        "missing-colon",
        "missing-comma",
        "missing-commas",
        "missing-period",
        "missing-qm",
        "missing-conjunction",
        "missing-quot",
        "missing-quots",
        "misplaced-quot",
        "wrong-quots",
        "extra-quot",
        "extra-quots",
        "extra-punctuation",
        "extra-comma",
        "extra-period",
        "period4comma",
        "period4colon",
        "period4conjunction",
        "conjunction4period",
        "conjunction4comma",
        "comma4conjunction",
        "period4qm",
        "period-plus-conjunction",
        "comma-plus-conjunction",
        "abbreviation-period",
        "comma4ex",
        "period4ex",
        "semicolon4colon",
        "extra-semicolon",
        "ordinal-period",
        "conjunction-drop",
        "extra-conjunction",
        "semicolon4comma",
        "conjunction4qm",
        "missing-slash",
        "comma4bracket",
        "qm4comma",
        "missing-ex",
        "qm4ex",
        "qm4period",
        "bracket4square",
        "square4bracket",
        "dash4comma",
        "date-period",
        "comma4semicolon",
        "word4dash",
        "dash4word",
        "missing-semicolon",
        "abbreviation",
        "slash4or",
        "dash4period",
        "ex4comma",
        "colon4period",
        "colon4comma",
        "ex4period",
        "extra-colon",
        "bracket4comma",
        "extra-qm",
        "comma4dash",
        "dash4semicolon",
        "wrong-dash",
        "dash4colon",
        "dots4comma",
        "missing-symbol",
        "dots4period",
        "extra-square",
        "bracket4period",
        "word4symbol",
        "nonsup4sup",
        "semicolon4period",
        "period4semicolon",
        "period4dash",
        "missing-square",
        "slash4dash",
        "extra-commas",
        "conjunction4semicolon",
        "missing-bracket",
        "extra-bracket",
        "date-abbreviation",
    ],
    "spacing": [
        "merged-words",
        "split-compound",
        "split-word",
        "split-words",
        "missing-dash",
        "missing-space",
        "extra-space",
    ],
    "insertion": [
        "extra-word",
        "extra-words",
        "extra-prep",
        "repeat-word",
        "repeat-word-split",
    ],
    "wording": ["wording", "aux",],
    "spelling": [
        "ngnk",
        "i4y",
        "y4i",
        "í4ý",
        "ý4í",
        "n4nn",
        "nn4n",
        "pronun-writing",
        "kv4hv",
        "hv4kv",
        "name-error",
        "bad-contraction",
    ],
    "foreign": ["fw", "foreign-error",],
    "exclusion": ["gendered",],
    "numbers": [
        "number4word",
        "word4number",
        "extra-number",
        "symbol4number",
        "number4symbol",
        "number-fail",
    ],
    "style": [
        "style",
        "unicelandic",
        "taboo-word",
        "loan-syntax",
        "u4y",
        "fw4ice",
        "ice4fw",
        "nonit4it",
        "it4nonit",
        "extra-munu",
        "words4abbreviation",
        "abbreviation4words",
    ],
    "other": ["symbol4word", "extra-symbol", "dep", "þar4það",],
    "lexical": ["context",],
    "unnannotated": ["zzz", "xxx",],
}

# Supercategories according to SÍM and corresponding subcategories
# Errors go into the first possible category. Error categories that
# can both be independent and dependent of context go under the former.
SIMCATEGORIES = {
    "context-independent": [
        "caps4low",
        "number-fail",
        "lower4upper-proper",
        "lower4upper-acro",
        "though",
        "compound-collocation",
        "compound-nonword",
        "nonword",
        "swapped-letters",
        "letter-rep",
        "missing-letter",
        "missing-accent",
        "wrong-accent",
        "merged-words",
        "split-word",
        "extra-accent",
        "extra-letter",
        "ngnk",
        "i4y",
        "y4i",
        "í4ý",
        "ý4í",
        "n4nn",
        "nn4n",
        "pronun-writing",
        "kv4hv",
        "hv4kv",
        "bad-contraction",
        "fw",
        "foreign-error",
        "abbreviation-period",
        "abbreviation",
    ],
    "context-dependent": [
        "lower4upper-initial",
        "upper4lower-common",
        "upper4lower-proper",
        "upper4lower-noninitial",
        "collocation",
        "collocation-idiom",
        "missing-word",
        "missing-words",
        "missing-prep",
        "split-compound",
        "split-words",
        "missing-dash",
        "missing-space",
        "extra-space",
        "extra-word",
        "extra-words",
        "extra-prep",
        "repeat-word",
        "repeat-word-split",
        "name-error",
        "gendered",
        "number4word",
        "word4number",
    ],
    "grammar": [
        "agreement",
        "agreement-concord",
        "agreement-pred",
        "agreement-pro",
        "case-verb",
        "case-prep",
        "case-adj",
        "case-collocation",
        "ind4def",
        "def4ind",
        "ind4sub",
        "sub4ind",
        "verb-inflection",
        "nominal-inflection",
        "numeral-inflection",
        "pro-inflection",
        "plural4singular",
        "singular4plural",
        "conjunction",
        "adjective-inflection",
        "dative-sub",
        "dir4loc",
        "loc4dir",
        "mid4act",
        "act4mid",
        "mid4pass",
        "pass4mid",
        "act4pass",
        "pass4act",
        "passive",
        "new-passive",
        "each",
        "noun4pro",
        "pro4noun",
        "reflexive4pro",
        "pro4reflexive",
        "pres4past",
        "past4pres",
        "tense4perfect",
        "perfect4tense",
        "pers4dem",
        "dem-pro",
        "missing-dem-pro",
        "extra-dem-pro",
        "indef-pro",
        "marked4unmarked",
        "adj4adv",
        "adv4adj",
        "have",
        "cont4simple",
        "missing-inf-part",
        "want",
        "dem4pers",
        "nom4acc-sub",
        "acc4nom-sub",
        "simple4cont",
        "extra-inf-part",
        "gen-escape",
        "genitive",
        "dem4noun",
        "noun4dem",
        "geta",
        "adj4noun",
        "noun4adj",
        "extra-sub",
        "missing-fin-verb",
        "missing-sub",
        "missing-obj",
        "að4af",
        "af4að",
        "wrong-prep",
        "interr-pro",
        "hypercorr",
        "v3",
        "v3-subordinate",
        "syntax-other",
        "aux",
    ],
    "style": [
        "wording",
        "extra-number",
        "symbol4number",
        "number4symbol",
        "style",
        "unicelandic",
        "taboo-word",
        "loan-syntax",
        "u4y",
        "fw4ice",
        "ice4fw",
        "nonit4it",
        "it4nonit",
        "extra-munu",
        "words4abbreviation",
        "abbreviation4words",
        "symbol4word",
        "extra-symbol",
        "dep",
        "þar4það",
        "context",
    ],
    "punctuation": [
        "comma4period",
        "comma4qm",
        "comma4colon",
        "double-punctuation",
        "extra-abbreviation",
        "extra-dash",
        "iteration-colon",
        "missing-colon",
        "missing-comma",
        "missing-commas",
        "missing-period",
        "missing-qm",
        "missing-conjunction",
        "missing-quot",
        "missing-quots",
        "misplaced-quot",
        "wrong-quots",
        "extra-quot",
        "extra-quots",
        "extra-punctuation",
        "extra-comma",
        "extra-period",
        "period4comma",
        "period4colon",
        "period4conjunction",
        "conjunction4period",
        "conjunction4comma",
        "comma4conjunction",
        "period4qm",
        "period-plus-conjunction",
        "comma-plus-conjunction",
        "comma4ex",
        "period4ex",
        "semicolon4colon",
        "extra-semicolon",
        "ordinal-period",
        "conjunction-drop",
        "extra-conjunction",
        "semicolon4comma",
        "conjunction4qm",
        "missing-slash",
        "comma4bracket",
        "qm4comma",
        "missing-ex",
        "qm4ex",
        "qm4period",
        "bracket4square",
        "square4bracket",
        "dash4comma",
        "date-period",
        "comma4semicolon",
        "word4dash",
        "dash4word",
        "missing-semicolon",
        "slash4or",
        "dash4period",
        "ex4comma",
        "colon4period",
        "colon4comma",
        "ex4period",
        "extra-colon",
        "bracket4comma",
        "extra-qm",
        "comma4dash",
        "dash4semicolon",
        "wrong-dash",
        "dash4colon",
        "dots4comma",
        "missing-symbol",
        "dots4period",
        "extra-square",
        "bracket4period",
        "word4symbol",
        "nonsup4sup",
        "semicolon4period",
        "period4semicolon",
        "period4dash",
        "missing-square",
        "slash4dash",
        "extra-commas",
        "conjunction4semicolon",
        "missing-bracket",
        "extra-bracket",
        "date-abbreviation",
    ],
}

# Supercategories in iceErrorCorpus and corresponding subcategories
SUPERCATEGORIES = {
    "capitalization" : [
        "lower4upper-initial", 
        "lower4upper-proper",
        "lower4upper-acro",
        "upper4lower-common",
        "upper4lower-proper",
        "upper4lower-noninitial",
        "caps4low"
    ],
    "collocation" : [
        "collocation",
        "collocation-idiom",
        "though",
    ],
    "grammar" : [
        "agreement",
        "agreement-concord",
        "agreement-pred",
        "agreement-pro",
        "case-verb",
        "case-prep",
        "case-adj",
        "case-collocation",
        "ind4def",
        "def4ind",
        "ind4sub",
        "sub4ind",
        "verb-inflection",
        "nominal-inflection",
        "numeral-inflection",
        "pro-inflection",
        "plural4singular",
        "singular4plural",
        "conjunction",
        "adjective-inflection",
        "dative-sub",
        "dir4loc",
        "loc4dir",
        "mid4act",
        "act4mid",
        "mid4pass",
        "pass4mid",
        "act4pass",
        "pass4act",
        "passive",
        "new-passive",
        "each",
        "noun4pro",
        "pro4noun",
        "reflexive4pro",
        "pro4reflexive",
        "pres4past",
        "past4pres",
        "tense4perfect",
        "perfect4tense",
        "pers4dem",
        "dem-pro",
        "missing-dem-pro",
        "extra-dem-pro",
        "indef-pro",
        "marked4unmarked",
        "adj4adv",
        "adv4adj",
        "have",
        "cont4simple",
        "missing-inf-part",
        "want",
        "dem4pers",
        "nom4acc-sub",
        "acc4nom-sub",
        "simple4cont",
        "extra-inf-part",
        "gen-escape",
        "genitive",
        "dem4noun",
        "noun4dem",
        "geta",
        "adj4noun",
        "noun4adj",
        "extra-sub",
        "missing-fin-verb",
        "missing-sub",
        "missing-obj",
        "að4af",
        "af4að",
        "wrong-prep",
        "interr-pro",
        "hypercorr",
    ],
    "syntax" : [
        "v3",
        "v3-subordinate",
        "syntax-other",
    ],
    "nonword" : [
        "compound-collocation",
        "compound-nonword",
        "nonword",
    ],
    "omission" : [
        "missing-word",
        "missing-words",
        "missing-prep",
    ],
    "typo" : [
        "swapped-letters",
        "letter-rep",
        "missing-letter",
        "missing-accent",
        "wrong-accent",
        "extra-accent",
        "extra-letter",         
    ],
    "punctuation" : [
        "comma4period",
        "comma4qm",
        "comma4colon",
        "double-punctuation",
        "extra-abbreviation",
        "extra-dash",
        "iteration-colon",
        "missing-colon",
        "missing-comma",
        "missing-commas",
        "missing-period",
        "missing-qm",
        "missing-conjunction",
        "missing-quot",
        "missing-quots",
        "misplaced-quot",
        "wrong-quots",
        "extra-quot",
        "extra-quots",
        "extra-punctuation",
        "extra-comma",
        "extra-period",
        "period4comma",
        "period4colon",
        "period4conjunction",
        "conjunction4period",
        "conjunction4comma",
        "comma4conjunction",
        "period4qm",
        "period-plus-conjunction",
        "comma-plus-conjunction",
        "abbreviation-period",
        "comma4ex",
        "period4ex",
        "semicolon4colon",
        "extra-semicolon",
        "ordinal-period",
        "conjunction-drop",
        "extra-conjunction",
        "semicolon4comma",
        "conjunction4qm",
        "missing-slash",
        "comma4bracket",
        "qm4comma",
        "missing-ex",
        "qm4ex",
        "qm4period",
        "bracket4square",
        "square4bracket",
        "dash4comma",
        "date-period",
        "comma4semicolon",
        "word4dash",
        "dash4word",
        "missing-semicolon",
        "abbreviation",
        "slash4or",
        "dash4period",
        "ex4comma",
        "colon4period",
        "colon4comma",
        "ex4period",
        "extra-colon",
        "bracket4comma",
        "extra-qm",
        "comma4dash",
        "dash4semicolon",
        "wrong-dash",
        "dash4colon",
        "dots4comma",
        "missing-symbol",
        "dots4period",
        "extra-square",
        "bracket4period",
        "word4symbol",
        "nonsup4sup",
        "semicolon4period",
        "period4semicolon",
        "period4dash",
        "missing-square",
        "slash4dash",
        "extra-commas",
        "conjunction4semicolon",
        "missing-bracket",
        "extra-bracket",
        "date-abbreviation",
    ],
    "spacing" : [
        "merged-words",
        "split-compound",
        "split-word",
        "split-words",
        "missing-dash",
        "missing-space",
        "extra-space",
    ],
    "insertion" : [
        "extra-word",
        "extra-words",
        "extra-prep",
        "repeat-word",
        "repeat-word-split",
    ],
    "wording" : [
        "wording",
        "aux",
    ],
    "spelling" : [
        "ngnk",
        "i4y",
        "y4i",
        "í4ý",
        "ý4í",
        "n4nn",
        "nn4n",
        "pronun-writing",
        "kv4hv",
        "hv4kv",
        "name-error",
        "bad-contraction",
    ],
    "foreign" : [
        "fw",
        "foreign-error",
    ],
    "exclusion" : [
        "gendered",
    ],
    "numbers" : [
        "number4word",
        "word4number",
        "extra-number",
        "symbol4number",
        "number4symbol",
        "number-fail",
    ],
    "style" : [
        "style",
        "unicelandic",
        "taboo-word",
        "loan-syntax",
        "u4y",
        "fw4ice",
        "ice4fw",
        "nonit4it",
        "it4nonit",
        "extra-munu",
        "words4abbreviation",
        "abbreviation4words",
    ],
    "other" : [
        "symbol4word",
        "extra-symbol",
        "dep",
        "þar4það",
    ],
    "lexical" : [
        "context",
    ],
    "unnannotated" : [
        "zzz",
        "xxx",
    ]
}

# Supercategories according to SÍM and corresponding subcategories
# Errors go into the first possible category. Error categories that
# can both be independent and dependent of context go under the former.
SIMCATEGORIES = {
    "context-independent" : [ 
        "caps4low",
        "number-fail",
        "lower4upper-proper",
        "lower4upper-acro",
        "though",
        "compound-collocation",
        "compound-nonword",
        "nonword",
        "swapped-letters",
        "letter-rep",
        "missing-letter",
        "missing-accent",
        "wrong-accent",
        "merged-words",
        "split-word",
        "extra-accent",
        "extra-letter",
        "ngnk",
        "i4y",
        "y4i",
        "í4ý",
        "ý4í",
        "n4nn",
        "nn4n",
        "pronun-writing",
        "kv4hv",
        "hv4kv",
        "bad-contraction",
        "fw",
        "foreign-error",
        "abbreviation-period",
        "abbreviation",
    ],
    "context-dependent" : [
        "lower4upper-initial",
        "upper4lower-common",
        "upper4lower-proper",
        "upper4lower-noninitial",
        "collocation",
        "collocation-idiom",
        "missing-word",
        "missing-words",
        "missing-prep",
        "split-compound",
        "split-words",
        "missing-dash",
        "missing-space",
        "extra-space",
        "extra-word",
        "extra-words",
        "extra-prep",
        "repeat-word",
        "repeat-word-split",
        "name-error",
        "gendered",
        "number4word",
        "word4number",
    ],
    "grammar" : [
        "agreement",
        "agreement-concord",
        "agreement-pred",
        "agreement-pro",
        "case-verb",
        "case-prep",
        "case-adj",
        "case-collocation",
        "ind4def",
        "def4ind",
        "ind4sub",
        "sub4ind",
        "verb-inflection",
        "nominal-inflection",
        "numeral-inflection",
        "pro-inflection",
        "plural4singular",
        "singular4plural",
        "conjunction",
        "adjective-inflection",
        "dative-sub",
        "dir4loc",
        "loc4dir",
        "mid4act",
        "act4mid",
        "mid4pass",
        "pass4mid",
        "act4pass",
        "pass4act",
        "passive",
        "new-passive",
        "each",
        "noun4pro",
        "pro4noun",
        "reflexive4pro",
        "pro4reflexive",
        "pres4past",
        "past4pres",
        "tense4perfect",
        "perfect4tense",
        "pers4dem",
        "dem-pro",
        "missing-dem-pro",
        "extra-dem-pro",
        "indef-pro",
        "marked4unmarked",
        "adj4adv",
        "adv4adj",
        "have",
        "cont4simple",
        "missing-inf-part",
        "want",
        "dem4pers",
        "nom4acc-sub",
        "acc4nom-sub",
        "simple4cont",
        "extra-inf-part",
        "gen-escape",
        "genitive",
        "dem4noun",
        "noun4dem",
        "geta",
        "adj4noun",
        "noun4adj",
        "extra-sub",
        "missing-fin-verb",
        "missing-sub",
        "missing-obj",
        "að4af",
        "af4að",
        "wrong-prep",
        "interr-pro",
        "hypercorr",
        "v3",
        "v3-subordinate",
        "syntax-other",
        "aux",
    ],
    "style" : [
        "wording",
        "extra-number",
        "symbol4number",
        "number4symbol",
        "style",
        "unicelandic",
        "taboo-word",
        "loan-syntax",
        "u4y",
        "fw4ice",
        "ice4fw",
        "nonit4it",
        "it4nonit",
        "extra-munu",
        "words4abbreviation",
        "abbreviation4words",
        "symbol4word",
        "extra-symbol",
        "dep",
        "þar4það",
        "context",
    ],
    "punctuation" : [
        "comma4period",
        "comma4qm",
        "comma4colon",
        "double-punctuation",
        "extra-abbreviation",
        "extra-dash",
        "iteration-colon",
        "missing-colon",
        "missing-comma",
        "missing-commas",
        "missing-period",
        "missing-qm",
        "missing-conjunction",
        "missing-quot",
        "missing-quots",
        "misplaced-quot",
        "wrong-quots",
        "extra-quot",
        "extra-quots",
        "extra-punctuation",
        "extra-comma",
        "extra-period",
        "period4comma",
        "period4colon",
        "period4conjunction",
        "conjunction4period",
        "conjunction4comma",
        "comma4conjunction",
        "period4qm",
        "period-plus-conjunction",
        "comma-plus-conjunction",
        "comma4ex",
        "period4ex",
        "semicolon4colon",
        "extra-semicolon",
        "ordinal-period",
        "conjunction-drop",
        "extra-conjunction",
        "semicolon4comma",
        "conjunction4qm",
        "missing-slash",
        "comma4bracket",
        "qm4comma",
        "missing-ex",
        "qm4ex",
        "qm4period",
        "bracket4square",
        "square4bracket",
        "dash4comma",
        "date-period",
        "comma4semicolon",
        "word4dash",
        "dash4word",
        "missing-semicolon",
        "slash4or",
        "dash4period",
        "ex4comma",
        "colon4period",
        "colon4comma",
        "ex4period",
        "extra-colon",
        "bracket4comma",
        "extra-qm",
        "comma4dash",
        "dash4semicolon",
        "wrong-dash",
        "dash4colon",
        "dots4comma",
        "missing-symbol",
        "dots4period",
        "extra-square",
        "bracket4period",
        "word4symbol",
        "nonsup4sup",
        "semicolon4period",
        "period4semicolon",
        "period4dash",
        "missing-square",
        "slash4dash",
        "extra-commas",
        "conjunction4semicolon",
        "missing-bracket",
        "extra-bracket",
        "date-abbreviation",
    ]
}

# Define the command line arguments

parser = argparse.ArgumentParser(
    description=(
        "This program evaluates the spelling and grammar checking performance "
        "of GreynirCorrect on iceErrorCorpus"
    )
)

parser.add_argument(
    "path",
    nargs="?",
    type=str,
    help=f"glob path of XML files to process (default: {_DEV_PATH})",
)

parser.add_argument(
    "-n",
    "--number",
    type=int,
    default=0,
    help="number of files to process (default=all)",
)

parser.add_argument(
    "-c",
    "--cores",
    type=int,
    help=f"number of CPU cores to use (default=all, i.e. {os.cpu_count() or 1})",
)

parser.add_argument(
    "-m",
    "--measure",
    action="store_true",
    help="run measurements on test corpus and output results only",
)

parser.add_argument(
    "-r", "--randomize", action="store_true", help="process a random subset of files",
)

parser.add_argument(
    "-q",
    "--quiet",
    default=None,
    action="store_true",
    help="output results only, not individual sentences",
)

parser.add_argument(
    "-v",
    "--verbose",
    default=None,
    action="store_true",
    help="output individual sentences as well as results, even for the test corpus",
)

# This boolean global is set to True for quiet output,
# which is the default when processing the test corpus
QUIET = False


def element_text(element: ET.Element) -> str:
    """ Return the text of the given element,
        including all its subelements, if any """
    return "".join(element.itertext())


class Stats:

    """ A container for key statistics on processed files and sentences """

    def __init__(self) -> None:
        """ Initialize empty defaults for the stats collection """
        self._starttime = datetime.utcnow()
        self._files: Dict[str, int] = defaultdict(int)
        # We employ a trick to make the defaultdicts picklable between processes:
        # instead of the usual lambda: defaultdict(int), use defaultdict(int).copy
        self._sentences: CategoryStatsDict = CategoryStatsDict(SentenceStatsDict(int).copy)
<<<<<<< HEAD
        self._errtypes: ErrTypeStatsDict = ErrTypeStatsDict(TypeFreqs(int).copy)
        self._true_positives: Dict[str, int] = defaultdict(int)
        self._false_negatives: Dict[str, int] = defaultdict(int)
        self._tp: Dict[str, int] = defaultdict(int)
        self._tn: Dict[str, int] = defaultdict(int)
        self._fp: Dict[str, int] = defaultdict(int)
        self._fn: Dict[str, int] = defaultdict(int)
        self._right_corr: Dict[str, int] = defaultdict(int)
        self._wrong_corr: Dict[str, int] = defaultdict(int)
        self._right_span: Dict[str, int] = defaultdict(int)
        self._wrong_span: Dict[str, int] = defaultdict(int)
        self._tp_unparsables: Dict[str, int] = defaultdict(int)  # reference error code : freq - for hypotheses with the unparsable error code
=======
        self._errtypes: ErrTypeStatsDict = ErrTypeStatsDict(Counter)
        self._true_positives: DefaultDict[str, int] = defaultdict(int)
        self._false_negatives: DefaultDict[str, int] = defaultdict(int)
        self._tp: DefaultDict[str, int] = defaultdict(int)
        self._tn: DefaultDict[str, int] = defaultdict(int)
        self._fp: DefaultDict[str, int] = defaultdict(int)
        self._fn: DefaultDict[str, int] = defaultdict(int)
        self._right_corr: DefaultDict[str, int] = defaultdict(int)
        self._wrong_corr: DefaultDict[str, int] = defaultdict(int)
        self._right_span: DefaultDict[str, int] = defaultdict(int)
        self._wrong_span: DefaultDict[str, int] = defaultdict(int)
        # reference error code : freq - for hypotheses with the unparsable error code
        self._tp_unparsables: DefaultDict[str, int] = defaultdict(int)
>>>>>>> 08b16b28

    def add_file(self, category: str) -> None:
        """ Add a processed file in a given content category """
        self._files[category] += 1

    def add_result(
        self,
        *,
        stats: List[StatsTuple],
        true_positives: Dict[str, int],
        false_negatives: Dict[str, int],
        ups: Dict[str, int],
        errtypefreqs: ErrTypeStatsDict,
    ) -> None:
        """ Add the result of a process() call to the statistics collection """
        for sent_result in stats:
            self.add_sentence(*sent_result)
        for k, v in true_positives.items():
            self._true_positives[k] += v
        for k, v in false_negatives.items():
            self._false_negatives[k] += v
        for k, v in ups.items():
            self._tp_unparsables[k] += v

        for okey, d in errtypefreqs.items():  # okey = xtype; d = DefaultDict[str, int]
            for ikey, vv in d.items():  # ikey = tp, fn, ...
                self._errtypes[okey][ikey] += vv  # v = freq for each metric

    def add_sentence(
        self,
        category: str,
        num_tokens: int,
        ice_error: bool,
        gc_error: bool,
        tp: int,
        tn: int,
        fp: int,
        fn: int,
        right_corr: int,
        wrong_corr: int,
        right_span: int,
        wrong_span: int,
    ) -> None:
        """ Add a processed sentence in a given content category """
        d = self._sentences[category]
        d["count"] += 1
        d["num_tokens"] += num_tokens
        d["ice_errors"] += 1 if ice_error else 0
        d["gc_errors"] += 1 if gc_error else 0
        # True negative: neither iceErrorCorpus nor GC report an error
        true_negative = not ice_error and not gc_error
        d["true_negatives"] += 1 if true_negative else 0
        # True positive: both iceErrorCorpus and GC report an error
        true_positive = ice_error and gc_error
        d["true_positives"] += 1 if true_positive else 0
        # False negative: iceErrorCorpus reports an error where GC doesn't
        false_negative = ice_error and not gc_error
        d["false_negatives"] += 1 if false_negative else 0
        # False positive: GC reports an error where iceErrorCorpus doesn't
        false_positive = gc_error and not ice_error
        d["false_positives"] += 1 if false_positive else 0

        # Stats for error detection for sentence
        d["tp"] += tp
        d["tn"] += tn
        d["fp"] += fp
        d["fn"] += fn
        # Stats for error correction
        d["right_corr"] += right_corr
        d["wrong_corr"] += wrong_corr
        # Stats for error span
        d["right_span"] += right_span
        d["wrong_span"] += wrong_span

        # Causes of unparsable sentences

    def output(self, cores: int) -> None:
        """ Write the statistics to stdout """

        # Accumulate standard output in a buffer, for writing in one fell
        # swoop at the end (after acquiring the output lock)
        num_sentences: int = sum(
            cast(int, d["count"]) for d in self._sentences.values()
        )

        def output_duration() -> None:
            """ Calculate the duration of the processing """
            dur = int((datetime.utcnow() - self._starttime).total_seconds())
            h = dur // 3600
            m = (dur % 3600) // 60
            s = dur % 60
            # Output a summary banner
            bprint(f"\n" + "=" * 7)
            bprint(f"Summary")
            bprint(f"=" * 7 + "\n")
            # Total number of files processed, and timing stats
            bprint(f"Processing started at {str(self._starttime)[0:19]}")
            bprint(f"Total processing time {h}h {m:02}m {s:02}s, using {cores} cores")
            bprint(f"\nFiles processed:            {sum(self._files.values()):6}")
            for c in CATEGORIES:
                bprint(f"   {c:<13}:           {self._files[c]:6}")
            # Total number of tokens processed
            num_tokens = sum(d["num_tokens"] for d in self._sentences.values())
            bprint(f"\nTokens processed:           {num_tokens:6}")
            for c in CATEGORIES:
                bprint(f"   {c:<13}:           {self._sentences[c]['num_tokens']:6}")
            # Total number of sentences processed
            bprint(f"\nSentences processed:        {num_sentences:6}")
            for c in CATEGORIES:
                bprint(f"   {c:<13}:           {self._sentences[c]['count']:6}")

        def perc(n: int, whole: int) -> str:
            """ Return a percentage of total sentences, formatted as 3.2f """
            if whole == 0:
                return "N/A"
            return f"{100.0*n/whole:3.2f}"

        def write_basic_value(
            val: int, bv: str, whole: int, errwhole: Optional[int] = None
        ) -> None:
            """ Write basic values for sentences and their freqs to stdout """
            if errwhole:
                bprint(
                    f"\n{NAMES[bv]+':':<20}        {val:6} {perc(val, whole):>6}% / {perc(val, errwhole):>6}%"
                )
            else:
                bprint(f"\n{NAMES[bv]+':':<20}        {val:6} {perc(val, whole):>6}%")
            for c in CATEGORIES:
                bprint(f"   {c:<13}:           {self._sentences[c][bv]:6}")

        def calc_PRF(
            tp: int,
            tn: int,
            fp: int,
            fn: int,
            tps: str,
            tns: str,
            fps: str,
            fns: str,
            recs: str,
            precs: str,
        ) -> None:
            """ Calculate precision, recall and F1-score """
            # Recall
            if tp + fn == 0:
                result = "N/A"
                recall = 0.0
            else:
                recall = tp / (tp + fn)
                result = f"{recall:1.4f}"
            bprint(f"\nRecall:                     {result}")
            for c in CATEGORIES:
                d = self._sentences[c]
                denominator = d[tps] + d[fns]
                if denominator == 0:
                    bprint(f"   {c:<13}:              N/A")
                else:
                    rc = d[recs] = d[tps] / denominator
                    bprint(f"   {c:<13}:           {rc:1.4f}")
            # Precision
            if tp + fp == 0:
                result = "N/A"
                precision = 0.0
            else:
                precision = tp / (tp + fp)
                result = f"{precision:1.4f}"
            bprint(f"\nPrecision:                  {result}")
            for c in CATEGORIES:
                d = self._sentences[c]
                denominator = d[tps] + d[fps]
                if denominator == 0:
                    bprint(f"   {c:<13}:              N/A")
                else:
                    p = d[precs] = d[tps] / denominator
                    bprint(f"   {c:<13}:           {p:1.4f}")
            # F1 score
            if precision + recall > 0.0:
                f1 = 2 * precision * recall / (precision + recall)
                result = f"{f1:1.4f}"
            else:
                f1 = 0.0
                result = "N/A"
            bprint(f"\nF1 score:                   {result}")
            for c in CATEGORIES:
                d = self._sentences[c]
                if recs not in d or precs not in d:
                    bprint(f"   {c:<13}:              N/A")
                    continue
                rc = d[recs]
                p = d[precs]
                if p + rc > 0.0:
                    f1 = 2 * p * rc / (p + rc)
                    bprint(f"   {c:<13}:           {f1:1.4f}")
                else:
                    bprint(f"   {c:<13}:           N/A")

        def calc_recall(
            right: int, wrong: int, rights: str, wrongs: str, recs: str
        ) -> None:
            """ Calculate precision for binary classification """
            # Recall
            if right + wrong == 0:
                result = "N/A"
                recall = 0.0
            else:
                recall = right / (right + wrong)
                result = f"{recall:1.4f}"
            bprint(f"\nRecall:                     {result}")
            for c in CATEGORIES:
                d = self._sentences[c]
                denominator = d[rights] + d[wrongs]
                if denominator == 0:
                    bprint(f"   {c:<13}:              N/A")
                else:
                    rc = d[recs] = d[rights] / denominator
                    bprint(f"   {c:<13}:           {rc:1.4f}")

        def calc_error_category_metrics(cat: str) -> CatResultDict:
            """ Calculates precision, recall and f1-score for a single error category
                N = Number of errors in category z in reference corpus, 
                Nall =  number of tokens
                TP = Errors correctly classified as category z
                FP = Errors (or non-errors) incorrectly classified as category z
                FN = Errors in category z in reference but not hypothesis
                Recall = TPz/(TPz+FPz)
                Precision = TPz/(TPz+FNz)
            """
            catdict: CatResultDict = { k: v for k, v in self._errtypes[cat].items() }
            tp = cast(int, catdict.get("tp", 0))
            fn = cast(int, catdict.get("fn", 0))
            fp = cast(int, catdict.get("fp", 0))
            recall: float = 0.0
            precision: float = 0.0
            catdict["freq"] = tp + fn
            if tp + fn + fp == 0:  # No values in category
                catdict["recall"] = "N/A"
                catdict["precision"] = "N/A"
                catdict["fscore"] = "N/A"
            else:
                # Recall
                if tp + fn != 0:
                    recall = catdict["recall"] = tp / (tp + fn)
                # Precision
                if tp + fp != 0:
                    precision = catdict["precision"] = tp / (tp + fp)
                if recall + precision > 0.0:
                    catdict["fscore"] = 2 * precision * recall / (precision + recall)
                else:
                    catdict["fscore"] = 0.0
                # Correction recall
                right_corr = cast(int, catdict.get("right_corr", 0))
                if right_corr > 0:
                    catdict["corr_rec"] = right_corr / (
                        right_corr + cast(int, catdict.get("wrong_corr", 0))
                    )
                else:
                    catdict["corr_rec"] = "N/A"
                # Span recall
                right_span = cast(int, catdict.get("right_span", 0))
                if right_span > 0:
                    catdict["span_rec"] = right_span / (
                        right_span + cast(int, catdict.get("wrong_span", 0))
                    )
                else:
                    catdict["span_rec"] = "N/A"
            return catdict

        def output_sentence_scores() -> None:
            """ Calculate and write sentence scores to stdout """
            ### SENTENCE SCORES
            # Fær sent inn TN, TP, FP og FN - er þá búin að summa það upp
            # Get sent inn aukagildi, sem segir t.d. hvort nota á F0,5 eða F1
            # Og hvað er verið að reikna?
            # Get líka sent inn texta sem segir hvað er verið að reikna,
            # s.s. "Results for Error detection" eða "Results for sentence correctness"?

            # Total number of true negatives found
            bprint(f"\nResults for error detection for whole sentences")
            true_positives: int = sum(
                cast(int, d["true_positives"]) for d in self._sentences.values()
            )
            true_negatives: int = sum(
                cast(int, d["true_negatives"]) for d in self._sentences.values()
            )
            false_positives: int = sum(
                cast(int, d["false_positives"]) for d in self._sentences.values()
            )
            false_negatives: int = sum(
                cast(int, d["false_negatives"]) for d in self._sentences.values()
            )

            write_basic_value(true_positives, "true_positives", num_sentences)
            write_basic_value(true_negatives, "true_negatives", num_sentences)
            write_basic_value(false_positives, "false_positives", num_sentences)
            write_basic_value(false_negatives, "false_negatives", num_sentences)

            # Percentage of true vs. false
            true_results = true_positives + true_negatives
            false_results = false_positives + false_negatives
            if num_sentences == 0:
                result = "N/A"
            else:
                result = (
                    perc(true_results, num_sentences)
                    + "%/"
                    + perc(false_results, num_sentences)
                    + "%"
                )
            bprint(f"\nTrue/false split: {result:>16}")
            for c in CATEGORIES:
                d = self._sentences[c]
                num_sents = d["count"]
                true_results = cast(int, d["true_positives"] + d["true_negatives"])
                false_results = cast(int, d["false_positives"] + d["false_negatives"])
                if num_sents == 0:
                    result = "N/A"
                else:
                    result = f"{100.0*true_results/num_sents:3.2f}%/{100.0*false_results/num_sents:3.2f}%"
                bprint(f"   {c:<13}: {result:>16}")

            # Precision, recall, F1-score
            calc_PRF(
                true_positives,
                true_negatives,
                false_positives,
                false_negatives,
                "true_positives",
                "true_negatives",
                "false_positives",
                "false_negatives",
                "sentrecall",
                "sentprecision",
            )

            # Most common false negative error types
            total = sum(self._false_negatives.values())
            if total > 0:
                bprint(f"\nMost common false negative error types")
                bprint(f"--------------------------------------\n")
                for index, (xtype, cnt) in enumerate(
                    heapq.nlargest(
                        20, self._false_negatives.items(), key=lambda x: x[1]
                    )
                ):
                    bprint(f"{index+1:3}. {xtype} ({cnt}, {100.0*cnt/total:3.2f}%)")

            # Most common error types in unparsable sentences
            tot = sum(self._tp_unparsables.values())
            if tot > 0:
                bprint(f"\nMost common error types for unparsable sentences")
                bprint(f"------------------------------------------------\n")
                for index, (xtype, cnt) in enumerate(
                    heapq.nlargest(20, self._tp_unparsables.items(), key=lambda x: x[1])
                ):
                    bprint(f"{index+1:3}. {xtype} ({cnt}, {100.0*cnt/tot:3.2f}%)")

        def output_token_scores() -> None:
            """ Calculate and write token scores to stdout """

            ### TOKEN ERROR SCORES

            bprint(f"\n\nResults for error detection within sentences")

            num_tokens = sum(
                cast(int, d["num_tokens"]) for d in self._sentences.values()
            )
            bprint(f"\nTokens processed:           {num_tokens:6}")
            for c in CATEGORIES:
                bprint(f"   {c:<13}:           {self._sentences[c]['num_tokens']:6}")

            tp = sum(cast(int, d["tp"]) for d in self._sentences.values())
            tn = sum(cast(int, d["tn"]) for d in self._sentences.values())
            fp = sum(cast(int, d["fp"]) for d in self._sentences.values())
            fn = sum(cast(int, d["fn"]) for d in self._sentences.values())

            all_ice_errs = tp + fn
            write_basic_value(tp, "tp", num_tokens, all_ice_errs)
            write_basic_value(tn, "tn", num_tokens)
            write_basic_value(fp, "fp", num_tokens, all_ice_errs)
            write_basic_value(fn, "fn", num_tokens, all_ice_errs)

            calc_PRF(
                tp,
                tn,
                fp,
                fn,
                "tp",
                "tn",
                "fp",
                "fn",
                "detectrecall",
                "detectprecision",
            )

            # Stiff: Of all errors in error corpora, how many get the right correction?
            # Loose: Of all errors the tool correctly finds, how many get the right correction?
            # Can only calculate recall.
            bprint(f"\nResults for error correction")
            right_corr = sum(
                cast(int, d["right_corr"]) for d in self._sentences.values()
            )
            wrong_corr = sum(
                cast(int, d["wrong_corr"]) for d in self._sentences.values()
            )
            write_basic_value(right_corr, "right_corr", num_tokens, tp)
            write_basic_value(wrong_corr, "wrong_corr", num_tokens, tp)

            calc_recall(
                right_corr, wrong_corr, "right_corr", "wrong_corr", "correctrecall"
            )

            # Stiff: Of all errors in error corpora, how many get the right span?
            # Loose: Of all errors the tool correctly finds, how many get the right span?
            # Can only calculate recall.

            bprint(f"\nResults for error span")
            right_span = sum(
                cast(int, d["right_span"]) for d in self._sentences.values()
            )
            wrong_span = sum(
                cast(int, d["wrong_span"]) for d in self._sentences.values()
            )
            write_basic_value(right_span, "right_span", num_tokens, tp)
            write_basic_value(wrong_span, "wrong_span", num_tokens, tp)
            calc_recall(
                right_span, wrong_span, "right_span", "wrong_span", "spanrecall"
            )

        def output_error_cat_scores() -> None:
            """ Calculate and write scores for each error category to stdout """
            bprint(f"\n\nResults for each error category in order by frequency")
            freqdict: Dict[str, int] = dict()
            micro: float = 0.0
            nfreqs: int = 0
            microall: float = 0.0
            nfreqsall: int = 0
            resultdict: Dict[str, CatResultDict] = dict()

            # Iterate over category counts
            for cat in self._errtypes.keys():
                # Get recall, precision and F1; recall for correction and span
                catdict = resultdict[cat] = calc_error_category_metrics(cat)

                # Collect micro scores, both overall and for in-scope categories
                freq = cast(int, catdict["freq"])
                assert isinstance(freq, int)
                fscore = cast(float, catdict["fscore"])
                assert isinstance(fscore, float)
                if cat not in OUT_OF_SCOPE:
                    micro += fscore * freq
                    nfreqs += freq
                microall += fscore * freq
                nfreqsall += freq

                # Create freqdict for sorting error categories by frequency
                freqdict[cat] = freq

            # print results for each category by frequency
            for k in sorted(freqdict, key=freqdict.get, reverse=True):
                rk = resultdict[k]
                bprint("{} (in_scope={})".format(k, k not in OUT_OF_SCOPE))
                bprint(
                    "\tTP, FP, FN: {}, {}, {}".format(
                        rk.get("tp", 0),
                        rk.get("fp", 0),
                        rk.get("fn", 0),
                    )
                )
                bprint(
                    "\tRe, Pr, F1: {:3.2f}, {:3.2f}, {:3.2f}".format(
                        cast(float, rk.get("recall", 0.0)) * 100.0,
                        cast(float, rk.get("precision", 0.0)) * 100.0,
                        cast(float, rk.get("fscore", 0.0)) * 100.0,
                    )
                )
                if rk.get("corr_rec", "N/A") == "N/A" or rk.get("span_rec", "N/A") == "N/A":
                    bprint("\tCorr, span:    N/A,    N/A")
                else:
                    bprint(
                        "\tCorr, span: {:3.2f}, {:3.2f}".format(
                            cast(float, rk.get("corr_rec", 0.0)) * 100.0,
                            cast(float, rk.get("span_rec", 0.0)) * 100.0,
                        )
                    )

            # Micro F1-score
            # Results for in-scope categories and all categories
            if nfreqs != 0:
                bprint(
                    "Micro F1-score: {:3.2f}  ({:3.2f})".format(
                        micro / nfreqs * 100.0, microall / nfreqsall * 100.0
                    )
                )
            else:
                bprint(f"Micro F1-score: N/A")

        def output_supercategory_scores(errorcats: Dict[str, List[str]]) -> None:
            """ Results for each SÍM category
                (context-dependent, context-independent, grammar, style) """
            for entry, catlist in errorcats.items():
                micro = 0.0
                nfreqs = 0
                microall = 0.0
                nfreqsall = 0
                correcs = 0.0
                correcsall = 0.0
                # TODO taka saman corr_rec og span_rec; skoða hvernig fæ F-skor,
                # svipað og fyrir hitt, þegar er ekki með TN inni
                bprint("\n{}:".format(entry.capitalize()))
                for cat in catlist:
                    et = calc_error_category_metrics(cat)
                    if et.get("fscore", "N/A") == "N/A":
                        continue
                    freq = cast(int, et["freq"])
                    if cat not in OUT_OF_SCOPE:
                        micro += cast(float, et["fscore"]) * freq
                        if et["corr_rec"] != "N/A":
                            correcs += cast(float, et["corr_rec"]) * freq
                        nfreqs += freq
                        bprint(
                            "\t{}   {:3.2f}   {:>6}".format(
                                cat, cast(float, et["fscore"]) * 100.0, freq
                            )
                        )
                    microall += cast(float, et["fscore"]) * freq
                    if et.get("corr_rec", "N/A") != "N/A":
                        correcsall += cast(float, et["corr_rec"]) * freq
                    nfreqsall += freq
                if nfreqs != 0:
                    bprint(
                        "Micro F1-score: {:3.2f}  ({:3.2f})".format(
                            micro / nfreqs * 100.0, microall / nfreqsall * 100.0
                        )
                    )
                    bprint(
                        "Error correction recall: {:3.2f} ({:3.2f})".format(
                            correcs / nfreqs * 100.0, correcsall / nfreqsall * 100.0
                        )
                    )
                else:
                    bprint(f"Micro F1-score: N/A")
                    bprint(f"Error correction recall: N/A")

        def output_error_cat_scores() -> None:
            """ Calculate and write scores for each error category to stdout """
            bprint(f"\n\nResults for each error category in order by frequency")
            freqdict = defaultdict(float)
            micro : float = 0.0
            nfreqs : int  = 0
            microall : float = 0.0
            nfreqsall : int = 0

            # Iterate over category counts
            for cat in self._errtypes.keys():
                # Get recall, precision and F1; recall for correction and span
                calc_error_category_metrics(cat)

                # Collect  micro scores, both overall and for in-scope categories
                if cat not in OUT_OF_SCOPE:
                    micro += self._errtypes[cat]["fscore"]*self._errtypes[cat]["freq"]
                    nfreqs += self._errtypes[cat]["freq"]
                microall += self._errtypes[cat]["fscore"]*self._errtypes[cat]["freq"]
                nfreqsall += self._errtypes[cat]["freq"]

                # Create freqdict for sorting error categories by frequency
                freqdict[cat] = self._errtypes[cat]["freq"]

            # print results for each category by frequency
            for k in sorted(freqdict, key=freqdict.get, reverse=True):
                bprint("{} (in_scope={})".format(k, k not in OUT_OF_SCOPE))
                bprint("\tTP, FP, FN: {}, {}, {}".format(self._errtypes[k]["tp"], self._errtypes[k]["fp"], self._errtypes[k]["fn"]))
                bprint("\tRe, Pr, F1: {:3.2f}, {:3.2f}, {:3.2f}".format(self._errtypes[k]["recall"]*100.0, self._errtypes[k]["precision"]*100.0, self._errtypes[k]["fscore"]*100.0))
                bprint("\tCorr, span: {:3.2f}, {:3.2f}".format(self._errtypes[k]["corr_rec"]*100.0, self._errtypes[k]["span_rec"]*100.0))
           
            # Micro F1-score
            # Results for in-scope categories and all categories
            if nfreqs != 0:
                bprint("Micro F1-score: {:3.2f}  ({:3.2f})".format(micro/nfreqs*100.0, microall/nfreqsall*100.0))
            else:
                bprint(f"Micro F1-score: N/A")

        def output_supercategory_scores(errorcats: Dict[str, List[str]]) -> None:
            # Results for each SÍM category
            for entry, catlist in errorcats.items():
                micro : float = 0.0
                nfreqs : int  = 0
                microall : float = 0.0
                nfreqsall : int = 0
                correcs : float = 0.0
                correcsall : float = 0.0   
                # TODO taka saman corr_rec og span_rec; skoða hvernig fæ F-skor, svipað og fyrir hitt, þegar er ekki með TN inni
                bprint("\n{}:".format(entry.capitalize()))
                for cat in catlist:
                    et = self._errtypes[cat]
                    if et["fscore"] == "N/A":
                        continue
                    if cat not in OUT_OF_SCOPE:
                        micro += et["fscore"]*et["freq"]
                        if et["corr_rec"] != "N/A":
                            correcs += et["corr_rec"]*et["freq"]
                        nfreqs += et["freq"]
                        bprint("\t{}   {:3.2f}   {:3.2f}".format(cat, et["fscore"]*100, et["freq"]))
                    microall += et["fscore"]*et["freq"]
                    if et["corr_rec]"] != "N/A":
                        correcsall += et["corr_rec"]*et["freq"]
                    nfreqsall += et["freq"]
                if nfreqs != 0:
                    bprint("Micro F1-score: {:3.2f}  ({:3.2f})".format(micro/nfreqs*100.0, microall/nfreqsall*100.0))
                    bprint("Error correction recall: {:3.2f} ({:3.2f})".format(correcs/nfreqs*100.0, correcsall/nfreqsall*100.0))
                else:
                    bprint(f"Micro F1-score: N/A")
                    bprint(f"Error correction recall: N/A")

        output_duration()
        output_sentence_scores()
        output_token_scores()
        output_error_cat_scores()

        bprint(f"\n\nResults for iEC-categories:")
        output_supercategory_scores(SUPERCATEGORIES)
        bprint(f"\n\nResults for SÍM-categories:")
        output_supercategory_scores(SIMCATEGORIES)

        # Print the accumulated output before exiting
        for s in buffer:
            print(s)


def correct_spaces(tokens: List[Tuple[str, str]]) -> str:
    """ Returns a string with a reasonably correct concatenation
        of the tokens, where each token is a (tag, text) tuple. """
    return detokenize(
        Tok(TOK.PUNCTUATION if tag == "c" else TOK.WORD, txt, None)
        for tag, txt in tokens
    )

# Accumulate standard output in a buffer, for writing in one fell
# swoop at the end (after acquiring the output lock)
buffer: List[str] = []

def bprint(s: str):
    """ Buffered print: accumulate output for printing at the end """
    buffer.append(s)

# Accumulate standard output in a buffer, for writing in one fell
# swoop at the end (after acquiring the output lock)
buffer: List[str] = []


def bprint(s: str) -> None:
    """ Buffered print: accumulate output for printing at the end """
    buffer.append(s)


def process(fpath_and_category: Tuple[str, str]) -> Dict[str, Any]:

    """ Process a single error corpus file in TEI XML format.
        This function is called within a multiprocessing pool
        and therefore usually executes in a child process, separate
        from the parent process. It should thus not modify any
        global state, and arguments and return values should be
        picklable. """

    # Unpack arguments
    fpath, category = fpath_and_category

    # Set up XML namespace stuff
    NS = "http://www.tei-c.org/ns/1.0"
    # Length of namespace prefix to cut from tag names, including { }
    nl = len(NS) + 2
    # Namespace dictionary to be passed to ET functions
    ns = dict(ns=NS)

    # Statistics about processed sentences. These data will
    # be returned back to the parent process.
    stats: List[StatsTuple] = []
    # Counter of iceErrorCorpus error types (xtypes) encountered
    true_positives: Dict[str, int] = defaultdict(int)
    false_negatives: Dict[str, int] = defaultdict(int)
    # Counter of iceErrorCorpus error types in unparsable sentences
    ups: Dict[str, int] = defaultdict(int)
    # Stats for each error type (xtypes)
<<<<<<< HEAD
    errtypefreqs: ErrTypeStatsDict = ErrTypeStatsDict(TypeFreqs(int).copy)
=======
    errtypefreqs: ErrTypeStatsDict = ErrTypeStatsDict(TypeFreqs().copy)
>>>>>>> 08b16b28

    try:

        if not QUIET:
            # Output a file header
            bprint("-" * 64)
            bprint(f"File: {fpath}")
            bprint("-" * 64)
        # Parse the XML file into a tree
        try:
            tree = ET.parse(fpath)
        except ET.ParseError as e:
            if QUIET:
                bprint(f"000: *** Unable to parse XML file {fpath} ***")
            else:
                bprint(f"000: *** Unable to parse XML file ***")
            raise e
        # Obtain the root of the XML tree
        root = tree.getroot()
        # Iterate through the sentences in the file
        for sent in root.findall("ns:text/ns:body/ns:p/ns:s", ns):
            # Sentence identifier (index)
            index = sent.attrib.get("n", "")
            tokens: List[Tuple[str, str]] = []
            errors: List[ErrorDict] = []
            # A dictionary of errors by their index (idx field)
            error_indexes: Dict[str, ErrorDict] = {}
            dependencies: List[Tuple[str, ErrorDict]] = []
            # Error corpora annotations for sentences marked as unparsable
            # Enumerate through the tokens in the sentence
            for el in sent:
                tag = el.tag[nl:]
                if tag == "revision":
                    # An error annotation starts here, eventually
                    # spanning multiple tokens
                    original = ""
                    corrected = ""
                    # Note the index of the starting token within the span
                    start = len(tokens)
                    # Revision id
                    rev_id = el.attrib["id"]
                    # Look at the original text
                    el_orig = el.find("ns:original", ns)
                    if el_orig is not None:
                        # We have 0 or more original tokens embedded
                        # within the revision tag
                        orig_tokens = [
                            (subel.tag[nl:], element_text(subel)) for subel in el_orig
                        ]
                        tokens.extend(orig_tokens)
                        original = " ".join(t[1] for t in orig_tokens).strip()
                    # Calculate the index of the ending token within the span
                    end = max(start, len(tokens) - 1)
                    # Look at the corrected text
                    el_corr = el.find("ns:corrected", ns)
                    if el_corr is not None:
                        corr_tokens = [element_text(subel) for subel in el_corr]
                        corrected = " ".join(corr_tokens).strip()
                    # Accumulate the annotations (errors)
                    for el_err in el.findall("ns:errors/ns:error", ns):
                        attr = el_err.attrib
                        # Collect relevant information into a dict
                        xtype: str = attr["xtype"].lower()
                        error: ErrorDict = dict(
                            start=start,
                            end=end,
                            rev_id=rev_id,
                            xtype=xtype,
                            in_scope=xtype not in OUT_OF_SCOPE,
                            eid=attr.get("eid", ""),
                            original=original,
                            corrected=corrected,
                        )
                        errors.append(error)
                        # Temporarily index errors by the idx field
                        idx = attr.get("idx")
                        if idx:
                            error_indexes[idx] = error
                        # Accumulate dependencies that need to be "fixed up",
                        # i.e. errors that depend on and refer to other errors
                        # within the sentence
                        if xtype == "dep":
                            dep_id = attr.get("depId")
                            if dep_id:
                                # Note the fact that this error depends on the
                                # error with idx=dep_id
                                dependencies.append((dep_id, error))
                            else:
                                if QUIET:
                                    bprint(f"In file {fpath}:")
                                bprint(
                                    f"\n{index}: *** 'depId' attribute missing for dependency ***"
                                )
                else:
                    tokens.append((tag, element_text(el)))
            # Fix up the dependencies, if any
            for dep_id, error in dependencies:
                if dep_id not in error_indexes:
                    if QUIET:
                        bprint(f"In file {fpath}:")
                    bprint(f"\n{index}: *** No error has idx='{dep_id}' ***")
                else:
                    # Copy the in_scope attribute from the original error
                    error["in_scope"] = error_indexes[dep_id]["in_scope"]

            # Reconstruct the original sentence
            # TODO switch for sentence from original text file
            text = correct_spaces(tokens)
            if not text:
                # Nothing to do: drop this and go to the next sentence
                continue

            # Pass it to GreynirCorrect
            pg = [list(p) for p in gc.check(text)]
            s: Optional[_Sentence] = None
            if len(pg) >= 1 and len(pg[0]) >= 1:
                s = pg[0][0]
            if len(pg) > 1 or (len(pg) == 1 and len(pg[0]) > 1):
                if QUIET:
                    bprint(f"In file {fpath}:")
                bprint(
                    f"\n{index}: *** Input contains more than one sentence *** {text}"
                )
            if s is None:
                if QUIET:
                    bprint(f"In file {fpath}:")
                bprint(f"\n{index}: *** No parse for sentence *** {text}")
                continue
            if not QUIET:
                # Output the original sentence
                bprint(f"\n{index}: {text}")
            if not index:
                if QUIET:
                    bprint(f"In file {fpath}:")
                bprint("000: *** Sentence identifier is missing ('n' attribute) ***")

            def sentence_results(
                hyp_annotations: List[gc.Annotation], ref_annotations: List[ErrorDict]
            ) -> Tuple[bool, bool]:
                gc_error = False
                ice_error = False
                unparsable = False
                # Output GreynirCorrect annotations
                for ann in hyp_annotations:
                    if ann.is_error:
                        gc_error = True
                    if ann.code == "E001":
                        unparsable = True
                    if not QUIET:
                        bprint(f">>> {ann}")
                # Output iceErrorCorpus annotations
                xtypes: Dict[str, int] = defaultdict(int)
                for err in ref_annotations:
                    asterisk = "*"
                    xtype = cast(str, err["xtype"])

                    if err["in_scope"]:
                        # This is an in-scope error
                        asterisk = ""
                        ice_error = True
                        # Count the errors of each xtype
                        if xtype != "dep":
                            xtypes[xtype] += 1
                    if unparsable:
                        ups[xtype] += 1
                    if not QUIET:
                        bprint(
                            f"<<< {err['start']:03}-{err['end']:03}: {asterisk}{xtype}"
                        )
                if not QUIET:
                    # Output true/false positive/negative result
                    if ice_error and gc_error:
                        bprint("=++ True positive")
                        for xtype in xtypes:
                            true_positives[xtype] += 1

                    elif not ice_error and not gc_error:
                        bprint("=-- True negative")
                    elif ice_error and not gc_error:
                        bprint("!-- False negative")
                        for xtype in xtypes:
                            false_negatives[xtype] += 1
                    else:
                        assert gc_error and not ice_error
                        bprint("!++ False positive")
                return gc_error, ice_error

            gc_error, ice_error = sentence_results(s.annotations, errors)

            def token_results(
                hyp_annotations: List[gc.Annotation], ref_annotations: List[ErrorDict]
            ) -> Tuple[int, int, int, int, int, int, int]:
                tp, fp, fn = 0, 0, 0  # tn comes from len(tokens)-(tp+fp+fn) later on
                right_corr, wrong_corr = 0, 0
                right_span, wrong_span = 0, 0

                x = (d for d in hyp_annotations)  # GreynirCorrect annotations
                y = (l for l in ref_annotations)  # iEC annotations

                xtok = None
                ytok = None
                try:
                    xtok = next(x)
                    ytok = next(y)
                    while True:

                        # 1. Error detection
                        xtoks = set(range(xtok.start, xtok.end + 1))
                        ytoks = set(
                            range(cast(int, ytok["start"]), cast(int, ytok["end"]) + 1)
                        )
                        ytype = cast(str, ytok["xtype"])
                        if xtoks & ytoks:
                            tp += 1
                            errtypefreqs[ytype]["tp"] += 1
                            # 2. Span detection
                            if xtoks == ytoks:
                                right_span += 1
                                errtypefreqs[ytype]["right_span"] += 1
                            else:
                                wrong_span += 1
                                errtypefreqs[ytype]["wrong_span"] += 1
                            # 3. Error correction
                            # Get the 'corrected' attribute if available,
                            # otherwise use xtok['suggest']
                            xcorr = getattr(xtok, "corrected", xtok.suggest)
                            if xcorr == ytok["corrected"]:
                                right_corr += 1
                                errtypefreqs[ytype]["right_corr"] += 1
                            else:
                                wrong_corr += 1
                                errtypefreqs[ytype]["wrong_corr"] += 1
                            xtok = next(x)
                            ytok = next(y)
                        else:
                            if xtok.start < ytok["start"]:
                                fp += 1
                                errtypefreqs[ytype]["fp"] += 1
                                xtok = next(x)
                            elif xtok.start > ytok["start"]:
                                ytok = next(y)
                                fn += 1
                                errtypefreqs[ytype]["fn"] += 1
                            else:
                                xtok = next(x)
                                ytok = next(y)
                                fp += 1
                                fn += 1
                                errtypefreqs[ytype]["fn"] += 1
                except StopIteration:
                    pass
                if xtok and not ytok:  # Because of exception to try
                    pass
                    # false positive
                if ytok and not xtok:  # Because of exception to try
                    pass
                    # false negative
                return tp, fp, fn, right_corr, wrong_corr, right_span, wrong_span

            tp, fp, fn, right_corr, wrong_corr, right_span, wrong_span = token_results(
                s.annotations, errors
            )
            tn: int = len(tokens) - tp - fp - fn
            # Collect statistics into the stats list, to be returned
            # to the parent process
            if stats is not None:
                stats.append(
                    (
                        category,
                        len(tokens),
                        ice_error,
                        gc_error,
                        tp,
                        tn,
                        fp,
                        fn,
                        right_corr,
                        wrong_corr,
                        right_span,
                        wrong_span,
                    )
                )

    except ET.ParseError:
        # Already handled the exception: exit as gracefully as possible
        pass

    finally:
        # Print the accumulated output before exiting
        with OUTPUT_LOCK:
            for s in buffer:
                print(s)
            if not QUIET:
                print("", flush=True)

    # This return value will be pickled and sent back to the parent process
    return dict(
        stats=stats,
        true_positives=true_positives,
        false_negatives=false_negatives,
        ups=ups,
        errtypefreqs=errtypefreqs,
    )


def main() -> None:
    """ Main program """
    # Parse the command line arguments
    args = parser.parse_args()

    # For a measurement run on the test corpus, the default is
    # quiet operation. We store the flag in a global variable
    # that is accessible to child processes.
    global QUIET
    QUIET = args.measure

    # Overriding flags
    if args.verbose is not None:
        QUIET = False
    # --quiet has precedence over --verbose
    if args.quiet is not None:
        QUIET = True

    # Maximum number of files to process (0=all files)
    max_count = args.number
    # Initialize the statistics collector
    stats = Stats()
    # The glob path of the XML files to process
    path = args.path
    # When running measurements only, we use _TEST_PATH as the default,
    # otherwise _DEV_PATH
    if path is None:
        path = _TEST_PATH if args.measure else _DEV_PATH

    def gen_files() -> Iterable[Tuple[str, str]]:
        """ Generate tuples with the file paths and categories
            to be processed by the multiprocessing pool """
        count = 0
        it: Iterable[str]
        if args.randomize and max_count > 0:
            # Randomizing only makes sense if there is a max count as well
            it = glob.glob(path, recursive=True)
            it = random.sample(it, max_count)
        else:
            it = glob.iglob(path, recursive=True)
        for fpath in it:
            # Find out which category the file belongs to by
            # inference from the file name
            for category in CATEGORIES:
                if category in fpath:
                    break
            else:
                assert (
                    False
                ), f"File path does not contain a recognized category: {fpath}"
            # Add the file to the statistics under its category
            stats.add_file(category)
            # Yield the file information to the multiprocessing pool
            yield fpath, category
            count += 1
            # If there is a limit on the number of processed files,
            # and we're done, stop the generator
            if max_count > 0 and count >= max_count:
                break

    # Use a multiprocessing pool to process the articles
    with multiprocessing.Pool(processes=args.cores) as pool:
        # Iterate through the TEI XML files in turn and call the process()
        # function on each file, in a child process within the pool
        for result in pool.imap_unordered(process, gen_files()):
            # Results come back as a dict of arguments that
            # we pass to Stats.add_result()
            stats.add_result(**result)
        # Done: close the pool in an orderly manner
        pool.close()
        pool.join()
    # Finally, acquire the output lock and write the final statistics
    with OUTPUT_LOCK:
        stats.output(cores=args.cores or os.cpu_count() or 1)
        print("", flush=True)


if __name__ == "__main__":
    main()<|MERGE_RESOLUTION|>--- conflicted
+++ resolved
@@ -88,10 +88,7 @@
     NamedTuple,
     Any,
     DefaultDict,
-<<<<<<< HEAD
-=======
     Counter,
->>>>>>> 08b16b28
 )
 
 import os
@@ -126,11 +123,7 @@
 StatsTuple = Tuple[str, int, bool, bool, int, int, int, int, int, int, int, int]
 
 # Counter of tp, tn, right_corr, wrong_corr, right_span, wrong_span
-<<<<<<< HEAD
-TypeFreqs = DefaultDict[str, int]
-=======
 TypeFreqs = Counter[str]
->>>>>>> 08b16b28
 
 # Stats for each error type for each content category
 # tp, fn, right_corr, wrong_corr, right_span, wrong_span
@@ -1358,20 +1351,6 @@
         # We employ a trick to make the defaultdicts picklable between processes:
         # instead of the usual lambda: defaultdict(int), use defaultdict(int).copy
         self._sentences: CategoryStatsDict = CategoryStatsDict(SentenceStatsDict(int).copy)
-<<<<<<< HEAD
-        self._errtypes: ErrTypeStatsDict = ErrTypeStatsDict(TypeFreqs(int).copy)
-        self._true_positives: Dict[str, int] = defaultdict(int)
-        self._false_negatives: Dict[str, int] = defaultdict(int)
-        self._tp: Dict[str, int] = defaultdict(int)
-        self._tn: Dict[str, int] = defaultdict(int)
-        self._fp: Dict[str, int] = defaultdict(int)
-        self._fn: Dict[str, int] = defaultdict(int)
-        self._right_corr: Dict[str, int] = defaultdict(int)
-        self._wrong_corr: Dict[str, int] = defaultdict(int)
-        self._right_span: Dict[str, int] = defaultdict(int)
-        self._wrong_span: Dict[str, int] = defaultdict(int)
-        self._tp_unparsables: Dict[str, int] = defaultdict(int)  # reference error code : freq - for hypotheses with the unparsable error code
-=======
         self._errtypes: ErrTypeStatsDict = ErrTypeStatsDict(Counter)
         self._true_positives: DefaultDict[str, int] = defaultdict(int)
         self._false_negatives: DefaultDict[str, int] = defaultdict(int)
@@ -1385,7 +1364,6 @@
         self._wrong_span: DefaultDict[str, int] = defaultdict(int)
         # reference error code : freq - for hypotheses with the unparsable error code
         self._tp_unparsables: DefaultDict[str, int] = defaultdict(int)
->>>>>>> 08b16b28
 
     def add_file(self, category: str) -> None:
         """ Add a processed file in a given content category """
@@ -2068,11 +2046,7 @@
     # Counter of iceErrorCorpus error types in unparsable sentences
     ups: Dict[str, int] = defaultdict(int)
     # Stats for each error type (xtypes)
-<<<<<<< HEAD
-    errtypefreqs: ErrTypeStatsDict = ErrTypeStatsDict(TypeFreqs(int).copy)
-=======
     errtypefreqs: ErrTypeStatsDict = ErrTypeStatsDict(TypeFreqs().copy)
->>>>>>> 08b16b28
 
     try:
 
