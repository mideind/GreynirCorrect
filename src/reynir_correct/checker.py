--- conflicted
+++ resolved
@@ -61,26 +61,8 @@
 from threading import Lock
 from types import ModuleType
 
-<<<<<<< HEAD
 from islenska.basics import Ksnid
 from reynir import TOK, Greynir, Sentence, TokenList, _Job, correct_spaces
-=======
-from tokenizer.abbrev import Abbreviations
-
-from reynir import (
-    Greynir,
-    correct_spaces,
-    TOK,
-    Tok,
-    TokenList,
-    Sentence,
-    Paragraph,
-    ProgressFunc,
-)
-from reynir.incparser import ICELANDIC_RATIO
-from reynir.reynir import DEFAULT_MAX_SENT_TOKENS, Job, ProgressFunc
-from reynir.bintokenizer import StringIterable
->>>>>>> 43b82ee1
 from reynir.binparser import BIN_Grammar, BIN_Parser, VariantHandler
 from reynir.bintokenizer import StringIterable
 from reynir.fastparser import ffi  # type: ignore
@@ -88,7 +70,7 @@
 from reynir.incparser import ICELANDIC_RATIO
 from reynir.reducer import Reducer
 from reynir.reynir import Job, ProgressFunc
-from tokenizer import Tok
+from tokenizer import Abbreviations, Tok
 
 from reynir_correct.settings import Settings
 
@@ -97,22 +79,6 @@
 from .errtokenizer import CorrectionPipeline, CorrectToken
 from .pattern import PatternMatcher
 
-<<<<<<< HEAD
-=======
-# from .settings import tone_of_voice_words
-
-
-# The type of a grammar check result
-class CheckResult(TypedDict):
-    paragraphs: List[List["Sentence"]]
-    num_sentences: int
-    num_parsed: int
-    num_tokens: int
-    ambiguity: float
-    parse_time: float
-
-
->>>>>>> 43b82ee1
 # Style mark from BÍN:
 # NID = Niðrandi / disparaging
 # OVID = Óviðeigandi / inappropriate
@@ -307,7 +273,7 @@
             # the submitted text, including ones that are not understood
             # by the parser, such as quotation marks and exotic punctuation
             annotate = False
-            if getattr(t, "error_code", None):
+            if getattr(t, "error_code", None) is not None:
                 # This is a CorrectToken instance (or a duck typing equivalent)
                 assert isinstance(t, CorrectToken)  # Satisfy Mypy
                 annotate = True
@@ -344,9 +310,7 @@
                         suggest=t.error_suggest,
                     )
                     ann.append(a)
-            elif (
-                abbrev := getattr(t, "txt", "")
-            ) in Abbreviations.DICT and "E006" not in self._ignore_rules:
+            elif t.txt in Abbreviations.DICT:
                 # We found an abbreviation and we want to write it out
                 # TODO handle TOK.Amount
                 annotate = True
@@ -383,7 +347,7 @@
                     )
                     ann.append(a)
 
-            elif "!" in getattr(t, "txt", "") and "E007" not in self._ignore_rules:
+            elif "!" in t.txt:
                 # Check for exclamation marks in sentence, we wan't to avoid those in professional texts.
                 annotate = True
                 a = Annotation(
@@ -415,7 +379,7 @@
                     ),
                 )
             ]
-        elif num_words >= 30 and "E005" not in self._ignore_rules:
+        elif num_words >= 30:
             # The sentence contains 30 words or more, and should be split into shorter
             # sentences to make the text easier to read.
             a = Annotation(
@@ -459,13 +423,9 @@
                 file_path = self.settings.tone_of_voice_patterns.PATH
                 module_name = os.path.splitext(os.path.basename(file_path))[0]
                 # Import the module
-                spec: Optional[ModuleSpec] = importlib.util.spec_from_file_location(
-                    module_name, file_path
-                )
+                spec: Optional[ModuleSpec] = importlib.util.spec_from_file_location(module_name, file_path)
                 if spec is None:
-                    raise FileNotFoundError(
-                        f"Could not find a spec for module '{module_name}' at '{file_path}'"
-                    )
+                    raise FileNotFoundError(f"Could not find a spec for module '{module_name}' at '{file_path}'")
                 assert isinstance(spec.loader, Loader)
                 module: ModuleType = importlib.util.module_from_spec(spec)
                 spec.loader.exec_module(module)
