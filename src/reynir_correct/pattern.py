--- conflicted
+++ resolved
@@ -2775,19 +2775,7 @@
                 None,
             )
         )
-<<<<<<< HEAD
         # Catches "Ég hef upp á honum."
-=======
-        # FIXME: The syntax ^(byggja) is not allowed
-        # cls.add_pattern(
-        #    (
-        #        "upp",  # Trigger lemma for this pattern
-        #        "( PP|VP|IP ) > [ VP > { ^(byggja) } ADVP > { 'upp' } PP > { P > { ( 'í'|'á' ) } NP > { ( no_þgf|pfn_þgf ) } } ]",
-        #        lambda self, match: self.dir_loc(match),
-        #        None,
-        #    )
-        # )
->>>>>>> d306bb0b
         cls.add_pattern(
             (
                 "upp",  # Trigger lemma for this pattern
@@ -2862,7 +2850,6 @@
                 None,
             )
         )
-<<<<<<< HEAD
         cls.add_pattern(
             (
                 "niður",  # Trigger lemma for this pattern
@@ -2871,17 +2858,6 @@
                 None,
             )
         )
-=======
-        # FIXME: The syntax ^(færa) is not allowed
-        # cls.add_pattern(
-        #    (
-        #        "niður",  # Trigger lemma for this pattern
-        #        "VP > [ VP > { 'vera' } .* [^(færa)] PP > { ADVP > { 'niður' } P > { 'í' } NP } ]",
-        #        lambda self, match: self.dir_loc_niður(match),
-        #        None,
-        #    )
-        # )
->>>>>>> d306bb0b
         cls.add_pattern(
             (
                 "verða",  # Trigger lemma for this pattern
