"""

    Greynir: Natural language processing for Icelandic

    Sentence tree pattern matching module

    Copyright (C) 2021 Miðeind ehf.

    This software is licensed under the MIT License:

        Permission is hereby granted, free of charge, to any person
        obtaining a copy of this software and associated documentation
        files (the "Software"), to deal in the Software without restriction,
        including without limitation the rights to use, copy, modify, merge,
        publish, distribute, sublicense, and/or sell copies of the Software,
        and to permit persons to whom the Software is furnished to do so,
        subject to the following conditions:

        The above copyright notice and this permission notice shall be
        included in all copies or substantial portions of the Software.

        THE SOFTWARE IS PROVIDED "AS IS", WITHOUT WARRANTY OF ANY KIND,
        EXPRESS OR IMPLIED, INCLUDING BUT NOT LIMITED TO THE WARRANTIES OF
        MERCHANTABILITY, FITNESS FOR A PARTICULAR PURPOSE AND NONINFRINGEMENT.
        IN NO EVENT SHALL THE AUTHORS OR COPYRIGHT HOLDERS BE LIABLE FOR ANY
        CLAIM, DAMAGES OR OTHER LIABILITY, WHETHER IN AN ACTION OF CONTRACT,
        TORT OR OTHERWISE, ARISING FROM, OUT OF OR IN CONNECTION WITH THE
        SOFTWARE OR THE USE OR OTHER DEALINGS IN THE SOFTWARE.


    This module contains the PatternMatcher class, which implements
    functionality to look for questionable grammatical patterns in parse
    trees. These are typically not grammatical errors per se, but rather
    incorrect usage, e.g., attaching a wrong/uncommon preposition
    to a verb. The canonical example is "Ég leitaði af kettinum"
    ("I searched off the cat") which should very likely have been
    "Ég leitaði að kettinum" ("I searched for the cat"). The first form
    is grammatically correct but the meaning is borderline nonsensical.

"""

from typing import (
    Iterable,
    List,
    Mapping,
    Tuple,
    Set,
    FrozenSet,
    Callable,
    Dict,
    Optional,
    Union,
    cast,
)

from threading import Lock
from functools import partial
import os
import json

from islenska import Bin

from reynir import Sentence, NounPhrase
from reynir.simpletree import SimpleTree
from reynir.verbframe import VerbErrors
from reynir.matcher import ContextDict
from reynir.bintokenizer import ALL_CASES

from .annotation import Annotation


# The types involved in pattern processing
AnnotationFunction = Callable[["PatternMatcher", SimpleTree], None]
PatternTuple = Tuple[
    Union[str, Set[str], FrozenSet[str]], str, AnnotationFunction, Optional[ContextDict]
]

BIN = Bin()

# Variants not needed for lookup
SKIPVARS = frozenset(("op", "subj", "0", "1", "2"))


class IcelandicPlaces:

    """ Wraps a dictionary of Icelandic place names with their
        associated prepositions """

    # This is not strictly accurate as the correct prepositions
    # are based on convention, not rational rules. :/
    _SUFFIX2PREP: Mapping[str, str] = {
        "vík": "í",
        # "fjörður": "á",  # Skip this since 'í *firði' is also common
        "eyri": "á",
        "vogur": "í",
        "brekka": "í",
        "staðir": "á",
        # "höfn": "á",  # Skip this since 'í *höfn' is also common
        "eyjar": "í",
        "ey": "í",
        "nes": "á",
        "borg": "í",
    }
    _SUFFIXES = tuple(_SUFFIX2PREP.keys())

    ICELOC_PREP: Optional[Dict[str, str]] = None
    ICELOC_PREP_JSONPATH = os.path.join(
        os.path.dirname(__file__), "resources", "iceloc_prep.json"
    )

    @classmethod
    def _load_json(cls) -> None:
        """ Load the place name dictionary from a JSON file into memory """
        with open(cls.ICELOC_PREP_JSONPATH, encoding="utf-8") as f:
            cls.ICELOC_PREP = json.load(f)

    @classmethod
    def lookup_preposition(cls, place: str) -> Optional[str]:
        """ Look up the correct preposition to use with a placename,
            or None if the placename is not known """
        if cls.ICELOC_PREP is None:
            cls._load_json()
        assert cls.ICELOC_PREP is not None
        prep = cls.ICELOC_PREP.get(place)
        if prep is None and place.endswith(cls._SUFFIXES):
            # Not explicitly known: try to associate a preposition by suffix
            for suffix, prep in cls._SUFFIX2PREP.items():
                if place.endswith(suffix):
                    break
            else:
                # Should not get here
                assert False
                prep = None
        return prep

    @classmethod
    def includes(cls, place: str) -> bool:
        """ Return True if the given place is found in the dictionary """
        if cls.ICELOC_PREP is None:
            cls._load_json()
        assert cls.ICELOC_PREP is not None
        return place in cls.ICELOC_PREP


class PatternMatcher:

    """ Class to match parse trees with patterns to find probable usage errors """

    # The patterns to be matched are created when the
    # first class instance is initialized.

    # Each entry in the patterns list is a tuple of four values:

    # * Trigger lemma, which must be present in the sentence for the pattern
    #   to be applied. This is an optimization only, to save unnecessary matching.
    #   If the trigger is falsy (None, ""), it is not applied and the sentence will be
    #   checked regardless of its content.
    # * Match pattern expression, to be passed to match_pattern()
    # * Annotation function, called for each match
    # * Context dictionary to be passed to match_pattern()

    PATTERNS: List[PatternTuple] = []

    _LOCK = Lock()

    ctx_af: ContextDict = cast(ContextDict, None)
    ctx_að: ContextDict = cast(ContextDict, None)
    ctx_noun_af: ContextDict = cast(ContextDict, None)
    ctx_noun_af_obj: ContextDict = cast(ContextDict, None)
    ctx_verb_01: ContextDict = cast(ContextDict, None)
    ctx_verb_02: ContextDict = cast(ContextDict, None)
    ctx_noun_að: ContextDict = cast(ContextDict, None)
    ctx_place_names: ContextDict = cast(ContextDict, None)
    ctx_uncertain_verbs: ContextDict = cast(ContextDict, None)
    ctx_confident_verbs: ContextDict = cast(ContextDict, None)
    ctx_dir_loc: ContextDict = cast(ContextDict, None)

    def __init__(self, ann: List[Annotation], sent: Sentence) -> None:
        # Annotation list
        self._ann = ann
        # The original sentence object
        self._sent = sent
        # Token list
        self._tokens = sent.tokens
        # Terminal node list
        self._terminal_nodes = sent.terminal_nodes
        # Avoid race conditions in multi-threaded scenarios
        with self._LOCK:
            if not self.PATTERNS:
                # First instance: create the class-wide pattern list
                self.create_patterns()

    def get_wordform(self, lemma: str, cat: str, variants: Iterable[str]) -> str:
        """ Get correct wordform from BinPackage, 
            given a set of variants """
        realvars: Union[Set[str], Iterable[str]]
        if cat == "so":
            # Get rid of irrelevant variants for verbs
            realvars = set(variants) - SKIPVARS
            if "lh" not in realvars:
                realvars -= ALL_CASES
        else:
            realvars = variants
        wordforms = BIN.lookup_variants(lemma, cat, tuple(realvars), lemma=lemma)
        if not wordforms:
            return ""
        # Can be many possible word forms; we want the first one in most cases
        return wordforms[0].bmynd

    def wrong_preposition_af(self, match: SimpleTree) -> None:
        """ Handle a match of a suspect preposition pattern """
        # Find the offending verb phrase
        vp = match.first_match("VP > { %verb }", self.ctx_af)
        if vp is None:
            vp = match.first_match("VP >> { %verb }", self.ctx_af)
        # Find the attached prepositional phrase
        pp = match.first_match('P > { "af" }')
        # Calculate the start and end token indices, spanning both phrases
        assert vp is not None
        assert pp is not None
        pp_af = pp.first_match('"af"')
        assert pp_af is not None
        start, end = min(vp.span[0], pp.span[0]), max(vp.span[1], pp.span[1])
        text = "'{0} af' á sennilega að vera '{0} að'".format(vp.tidy_text)
        detail = (
            "Sögnin '{0}' tekur yfirleitt með sér "
            "forsetninguna 'að', ekki 'af'.".format(vp.tidy_text)
        )
        suggest = match.substituted_text(pp_af, "að")
        self._ann.append(
            Annotation(
                start=start,
                end=end,
                code="P_WRONG_PREP_AF",
                text=text,
                detail=detail,
                original=match.tidy_text,
                suggest=suggest,
            )
        )

    def wrong_preposition_að(self, match: SimpleTree) -> None:
        """ Handle a match of a suspect preposition pattern """
        # Find the offending verb phrase
        vp = match.first_match("VP > { %verb }", self.ctx_að)
        if vp is None:
            vp = match.first_match("VP >> { %verb }", self.ctx_að)
        # Find the attached prepositional phrase
        pp = match.first_match('P > { "að" }')
        # Calculate the start and end token indices, spanning both phrases
        assert vp is not None
        assert pp is not None
        pp_að = pp.first_match('"að"')
        assert pp_að is not None
        start, end = min(vp.span[0], pp.span[0]), max(vp.span[1], pp.span[1])
        text = "'{0} að' á sennilega að vera '{0} af'".format(vp.tidy_text)
        detail = (
            "Sögnin '{0}' tekur yfirleitt með sér "
            "forsetninguna 'af', ekki 'að'.".format(vp.tidy_text)
        )
        suggest = match.substituted_text(pp_að, "af")
        self._ann.append(
            Annotation(
                start=start,
                end=end,
                code="P_WRONG_PREP_AÐ",
                text=text,
                detail=detail,
                original=match.tidy_text,
                suggest=suggest,
            )
        )

    def wrong_preposition_spyrja_af(self, match: SimpleTree) -> None:
        """ Handle a match of a suspect preposition pattern """
        # Find the offending verbal phrase
        vp = match.first_match("VP > { 'spyrja' }")
        # Find the attached prepositional/adverbial phrase
        pp = match.first_match('P > { "af" }')
        if pp is None:
            pp = match.first_match('ADVP > { "af" }')
        assert vp is not None
        assert pp is not None
        # Calculate the start and end token indices, spanning both phrases
        start, end = min(vp.span[0], pp.span[0]), max(vp.span[1], pp.span[1])
        text = "'{0} af' á sennilega að vera '{0} að'".format(vp.tidy_text)
        detail = (
            "Í samhenginu 'að spyrja að e-u' er notuð "
            "forsetningin 'að', ekki 'af'."
        )
        if match.tidy_text.count(" af ") == 1:
            # Only one way to substitute af -> að: do it
            suggest = match.tidy_text.replace(" af ", " að ")
        else:
            # !!! TODO: More intelligent substitution to create a suggestion
            suggest = ""
        self._ann.append(
            Annotation(
                start=start,
                end=end,
                code="P_WRONG_PREP_AF",
                text=text,
                detail=detail,
                original="af",
                suggest=suggest,
            )
        )

    def wrong_preposition_vitni_af(self, match: SimpleTree) -> None:
        """ Handle a match of a suspect preposition pattern """
        # Find the offending nominal phrase
        np = match.first_match(". >> { 'vitni' }")
        # Find the attached prepositional phrase
        pp = match.first_match('P > { "af" }')
        if pp is None:
            pp = match.first_match('ADVP > { "af" }')
        assert np is not None
        assert pp is not None
        pp_af = pp.first_match('"af"')
        assert pp_af is not None
        # Calculate the start and end token indices, spanning both phrases
        start, end = min(np.span[0], pp.span[0]), max(np.span[1], pp.span[1])
        text = "'verða vitni af' á sennilega að vera 'verða vitni að'"
        detail = (
            "Í samhenginu 'verða vitni að e-u' er notuð "
            "forsetningin 'að', ekki 'af'."
        )
        suggest = match.substituted_text(pp_af, "að")
        self._ann.append(
            Annotation(
                start=start,
                end=end,
                code="P_WRONG_PREP_AF",
                text=text,
                detail=detail,
                original=match.tidy_text,
                suggest=suggest,
            )
        )

    def wrong_preposition_grin_af(self, match: SimpleTree) -> None:
        """ Handle a match of a suspect preposition pattern """
        # Find the offending verbal and nominal phrases
        vp = match.first_match("VP > { 'gera' }")
        np = match.first_match("NP >> { 'grín' }")
        # Find the attached prepositional phrase
        pp = match.first_match('P > { "af" }')
        if pp is None:
            pp = match.first_match('ADVP > { "af" }')
        assert np is not None
        assert pp is not None
        pp_af = pp.first_match('"af"')
        assert pp_af is not None
        # Calculate the start and end token indices, spanning both phrases
        if vp is None:
            start, end = min(np.span[0], pp.span[0]), max(np.span[1], pp.span[1])
        else:
            start, end = (
                min(vp.span[0], np.span[0], pp.span[0]),
                max(vp.span[1], np.span[1], pp.span[1]),
            )
        text = "'gera grín af' á sennilega að vera 'gera grín að'"
        detail = (
            "Í samhenginu 'gera grín að e-u' er notuð " "forsetningin 'að', ekki 'af'."
        )
        suggest = match.substituted_text(pp_af, "að")
        self._ann.append(
            Annotation(
                start=start,
                end=end,
                code="P_WRONG_PREP_AF",
                text=text,
                detail=detail,
                original=match.tidy_text,
                suggest=suggest,
            )
        )

    def wrong_preposition_leida_af(self, match: SimpleTree) -> None:
        """ Handle a match of a suspect preposition pattern """
        # Find the offending verbal and nominal phrases
        vp = match.first_match("VP > { 'leiða' }")
        np = match.first_match("NP >> { ( 'líkur'|'rök'|'rak' ) }")
        # Find the attached prepositional phrase
        pp = match.first_match('P > { "af" }')
        if pp is None:
            pp = match.first_match('ADVP > { "af" }')
        assert vp is not None
        assert np is not None
        assert pp is not None
        pp_af = pp.first_match('"af"')
        assert pp_af is not None
        # Calculate the start and end token indices, spanning both phrases
        start, end = (
            min(vp.span[0], np.span[0], pp.span[0]),
            max(vp.span[1], np.span[1], pp.span[1]),
        )
        text = "'leiða {0} af' á sennilega að vera 'leiða {0} að'".format(np.tidy_text)
        detail = (
            "Í samhenginu 'leiða {0} af e-u' er notuð "
            "forsetningin 'að', ekki 'af'.".format(np.tidy_text)
        )
        suggest = match.substituted_text(pp_af, "að")
        self._ann.append(
            Annotation(
                start=start,
                end=end,
                code="P_WRONG_PREP_AF",
                text=text,
                detail=detail,
                original=match.tidy_text,
                suggest=suggest,
            )
        )

    def wrong_preposition_marka_af(self, match: SimpleTree) -> None:
        """ Handle a match of a suspect preposition pattern """
        # Find the offending verbal and nominal phrases
        vp = match.first_match("VP > { 'marka' }")
        if vp is None:
            vp = match.first_match("NP > { 'markaður' }")
        np = match.first_match("NP >> { ( 'upphaf'|'upphafinn' ) }")
        if np is None:
            np = match.first_match("VP > { 'upphefja' }")
        # Find the attached prepositional phrase
        pp = match.first_match('P > { "af" }')
        if pp is None:
            pp = match.first_match('ADVP > { "af" }')
        assert vp is not None
        assert np is not None
        assert pp is not None
        pp_af = pp.first_match('"af"')
        assert pp_af is not None
        # Calculate the start and end token indices, spanning both phrases
        start, end = (
            min(vp.span[0], np.span[0], pp.span[0]),
            max(vp.span[1], np.span[1], pp.span[1]),
        )
        text = "'marka upphaf af' á sennilega að vera 'marka upphaf að'"
        detail = (
            "Í samhenginu 'marka upphaf að e-u' er notuð "
            "forsetningin 'að', ekki 'af'."
        )
        suggest = match.substituted_text(pp_af, "að")
        self._ann.append(
            Annotation(
                start=start,
                end=end,
                code="P_WRONG_PREP_AF",
                text=text,
                detail=detail,
                original=match.tidy_text,
                suggest=suggest,
            )
        )

    def wrong_preposition_leggja_af(self, match: SimpleTree) -> None:
        """ Handle a match of a suspect preposition pattern """
        # Find the offending verbal phrase
        vp = match.first_match("VP > { 'leggja' }")
        if vp is None:
            vp = match.first_match("VP >> { 'leggja' }")
        # Find the attached prepositional phrase
        pp = match.first_match('P > { "af" }')
        if pp is None:
            pp = match.first_match('ADVP > { "af" }')
        # Find the offending nominal phrase
        np = match.first_match("NP >> { \"velli\" }")
        assert vp is not None
        assert pp is not None
        assert np is not None
        pp_af = pp.first_match('"af"')
        assert pp_af is not None
        # Calculate the start and end token indices, spanning both phrases
        start, end = (
            min(vp.span[0], pp.span[0], np.span[0]),
            max(vp.span[-1], pp.span[-1], np.span[-1]),
        )
        text = "'leggja af velli' á sennilega að vera 'leggja að velli'"
        detail = (
            "Í samhenginu 'leggja einhvern að velli' er notuð "
            "forsetningin 'að', ekki 'af'."
        )
        suggest = match.substituted_text(pp_af, "að")
        self._ann.append(
            Annotation(
                start=start,
                end=end,
                code="P_WRONG_PREP_AF",
                text=text,
                detail=detail,
                original=match.tidy_text,
                suggest=suggest,
            )
        )

    def wrong_preposition_utan_af(self, match: SimpleTree) -> None:
        """ Handle a match of a suspect preposition pattern """
        # Find the offending adverbial phrase
        advp = match.first_match("ADVP > { 'utan' }")
        if advp is None:
            advp = match.first_match("ADVP >> { 'utan' }")
        # Find the attached prepositional phrase
        pp = match.first_match('ADVP > { "af" }')
        assert advp is not None
        assert pp is not None
        pp_af = pp.first_match('"af"')
        assert pp_af is not None
        # Calculate the start and end token indices, spanning both phrases
        start, end = min(advp.span[0], pp.span[0]), max(advp.span[1], pp.span[1])
        text = "'utan af' á sennilega að vera 'utan að'"
        detail = (
            "Í samhenginu 'kunna eitthvað utan að' er notuð "
            "forsetningin 'að', ekki 'af'."
        )
        suggest = match.substituted_text(pp_af, "að")
        self._ann.append(
            Annotation(
                start=start,
                end=end,
                code="P_WRONG_PREP_AF",
                text=text,
                detail=detail,
                original=match.tidy_text,
                suggest=suggest,
            )
        )

    def wrong_preposition_uppvis_af(self, match: SimpleTree) -> None:
        """ Handle a match of a suspect preposition pattern """
        # Find the offending verbal phrase
        vp = match.first_match("VP >> { 'verða' }")
        # Find the attached nominal phrase
        np = match.first_match("NP >> { 'uppvís' }")
        # Find the attached prepositional phrase
        pp = match.first_match('PP > { "af" }')
        if pp is None:
            pp = match.first_match("ADVP > { 'af' }")
        assert vp is not None
        assert np is not None
        assert pp is not None
        pp_af = pp.first_match('"af"')
        assert pp_af is not None
        # Calculate the start and end token indices, spanning both phrases
        start, end = (
            min(vp.span[0], np.span[0], pp.span[0]),
            max(vp.span[1], np.span[1], pp.span[1]),
        )
        text = "'uppvís af' á sennilega að vera 'uppvís að'"
        detail = (
            "Í samhenginu 'verða uppvís að einhverju' er notuð "
            "forsetningin 'að', ekki 'af'."
        )
        suggest = match.substituted_text(pp_af, "að")
        self._ann.append(
            Annotation(
                start=start,
                end=end,
                code="P_WRONG_PREP_AF",
                text=text,
                detail=detail,
                original=match.tidy_text,
                suggest=suggest,
            )
        )

    def wrong_preposition_verða_af(self, match: SimpleTree) -> None:
        """ Handle a match of a suspect preposition pattern """
        # Find the offending verbal phrase
        vp = match.first_match("VP > { 'verða' }")
        if vp is None:
            vp = match.first_match("VP >> { 'verða' }")
        # Find the attached prepositional phrase
        pp = match.first_match("P > 'af' ")
        if pp is None:
            pp = match.first_match("ADVP > 'af' ")
        # Find the attached nominal phrase
        np = match.first_match("NP > 'ósk' ")
        if np is None:
            np = match.first_match("NP >> 'ósk' ")
        assert vp is not None
        assert pp is not None
        assert np is not None
        pp_af = pp.first_match('"af"')
        assert pp_af is not None
        # Calculate the start and end token indices, spanning both phrases
        start, end = (
            min(vp.span[0], pp.span[0], np.span[0]),
            max(pp.span[1], pp.span[1], np.span[1]),
        )
        text = "'af ósk' á sennilega að vera 'að ósk'"
        detail = (
            "Í samhenginu 'að verða að ósk' er notuð " "forsetningin 'að', ekki 'af'."
        )
        suggest = match.substituted_text(pp_af, "að")
        self._ann.append(
            Annotation(
                start=start,
                end=end,
                code="P_WRONG_PREP_AF",
                text=text,
                detail=detail,
                original=match.tidy_text,
                suggest=suggest,
            )
        )

    def wrong_preposition_ahyggja_að(self, match: SimpleTree) -> None:
        """ Handle a match of a suspect preposition pattern """
        # Calculate the start and end token indices, spanning both phrases
        np = match.first_match("NP > { 'áhyggja' }")
        pp = match.first_match("PP > { \"að\" }")
        assert np is not None
        assert pp is not None
        start, end = min(np.span[0], pp.span[0]), max(np.span[-1], pp.span[-1])
        text = "'{0} að' á sennilega að vera '{0} af'".format(np.tidy_text)
        detail = (
            "Í samhenginu 'hafa áhyggjur af e-u' er notuð "
            "forsetningin 'af', ekki 'að'."
        )
        if match.tidy_text.count(" af ") == 1:
            # Only one way to substitute af -> að: do it
            suggest = match.tidy_text.replace(" af ", " að ")
        else:
            # !!! TODO: More intelligent substitution to create a suggestion
            suggest = ""
        self._ann.append(
            Annotation(
                start=start,
                end=end,
                code="P_WRONG_PREP_AÐ",
                text=text,
                detail=detail,
                original=match.tidy_text,
                suggest=suggest,
            )
        )

    def wrong_preposition_hluti_að(self, match: SimpleTree) -> None:
        """ Handle a match of a suspect preposition pattern """
        # Calculate the start and end token indices, spanning both phrases
        start, end = match.span
        text = "'hluti að' á sennilega að vera 'hluti af'"
        detail = "Í samhenginu 'hluti af e-u' er notuð " "forsetningin 'af', ekki 'að'."
        if match.tidy_text.count(" að ") == 1:
            # Only one way to substitute að -> af: do it
            suggest = match.tidy_text.replace(" að ", " af ")
        else:
            # !!! TODO: More intelligent substitution to create a suggestion
            suggest = ""
        self._ann.append(
            Annotation(
                start=start,
                end=end,
                code="P_WRONG_PREP_AÐ",
                text=text,
                detail=detail,
                original=match.tidy_text,
                suggest=suggest,
            )
        )

    def wrong_preposition_að_mörkum(self, match: SimpleTree) -> None:
        """ Handle a match of a suspect preposition pattern """
        # Find the offending prepositional phrase
        pp = match.first_match('PP > { "að" "mörkum" }')
        assert pp is not None
        pp_að = pp.first_match('"að"')
        assert pp_að is not None
        # Calculate the start and end token indices, spanning both phrases
        start, end = pp.span
        suggest = pp.substituted_text(pp_að, "af")
        text = f"'{pp.tidy_text}' á sennilega að vera '{suggest}'"
        detail = (
            "Í samhenginu 'leggja e-ð af mörkum' er notuð "
            "forsetningin 'af', ekki 'að'."
        )
        self._ann.append(
            Annotation(
                start=start,
                end=end,
                code="P_WRONG_PREP_AÐ",
                text=text,
                detail=detail,
                original=pp.tidy_text,
                suggest=suggest,
            )
        )

    def wrong_preposition_að_leiða(self, match: SimpleTree) -> None:
        """ Handle a match of a suspect preposition pattern """
        # Calculate the start and end token indices, spanning both phrases
        start, end = match.span
        pp = match.first_match("P > { 'að' }")
        assert pp is not None
        pp_að = pp.first_match('"að"')
        assert pp_að is not None
        suggest = match.substituted_text(pp_að, "af")
        text = f"'{match.tidy_text}' á sennilega að vera '{suggest}'"
        detail = (
            "Í samhenginu 'láta gott af sér leiða' er notuð "
            "forsetningin 'af', ekki 'að'."
        )
        self._ann.append(
            Annotation(
                start=start,
                end=end,
                code="P_WRONG_PREP_AÐ",
                text=text,
                detail=detail,
                original=match.tidy_text,
                suggest=suggest,
            )
        )

    def wrong_preposition_heiður_að(self, match: SimpleTree) -> None:
        """ Handle a match of a suspect preposition pattern """
        # Find the offending nominal phrase
        np = match.first_match("NP > { 'heiður' }")
        # Find the attached prepositional phrase
        pp = match.first_match("P > { 'að' }")
        assert np is not None
        assert pp is not None
        pp_að = pp.first_match('"að"')
        assert pp_að is not None
        # Calculate the start and end token indices, spanning both phrases
<<<<<<< HEAD
        start, end = min(np.span[0], pp.span[0]), max(np.span[-1], pp.span[-1])
        text = "'heiðurinn að' á sennilega að vera 'heiðurinn af'"
=======
        start, end = min(np.span[0], pp.span[0]), max(np.span[1], pp.span[1])
        suggest = match.substituted_text(pp_að, "af")
        text = f"'{match.tidy_text}' á sennilega að vera '{suggest}'"
>>>>>>> 1e807fd2
        detail = (
            "Í samhenginu 'eiga heiðurinn af' er notuð "
            "forsetningin 'af', ekki 'að'."
        )
        self._ann.append(
            Annotation(
                start=start,
                end=end,
                code="P_WRONG_PREP_AÐ",
                text=text,
                detail=detail,
                original=match.tidy_text,
                suggest=suggest,
            )
        )

    def wrong_preposition_eiga_að(self, match: SimpleTree) -> None:
        """ Handle a match of a suspect preposition pattern """
        # Find the offending verb phrase
        vp = match.first_match("VP > { 'eiga' }")
        if vp is None:
            vp = match.first_match("VP >> { 'eiga' }")
        # Find the nominal object
        np = match.first_match("( NP|ADVP )")
        # Find the attached prepositional phrase
        pp = match.first_match('P > { "að" }')
        if pp is None:
            pp = match.first_match('PP > { "að" }')
        assert vp is not None
        assert np is not None
        assert pp is not None
        pp_að = pp.first_match('"að"')
        assert pp_að is not None
        # Calculate the start and end token indices, spanning both phrases
        start, end = (
            min(vp.span[0], np.span[0], pp.span[0]),
            max(vp.span[1], np.span[1], pp.span[1]),
        )
        suggest = match.substituted_text(pp_að, "af")
        text = f"'{match.tidy_text}' á sennilega að vera '{suggest}'"
        detail = (
            f"Orðasambandið '{match.tidy_text}' tekur yfirleitt með sér "
            f"forsetninguna 'af', ekki 'að'."
        )
        self._ann.append(
            Annotation(
                start=start,
                end=end,
                code="P_WRONG_PREP_AÐ",
                text=text,
                detail=detail,
                original=match.tidy_text,
                suggest=suggest,
            )
        )

    def wrong_preposition_vera_til_að(self, match: SimpleTree) -> None:
        """ Handle a match of a suspect preposition pattern """
        start, end = match.span
        text = "'til að' á sennilega að vera 'til af'"
        detail = (
            "Orðasambandið 'vera mikið/lítið til af e-u' innifelur "
            "yfirleitt forsetninguna 'af', ekki 'að'."
        )
        if match.tidy_text.count(" að ") == 1:
            # Only one way to substitute að -> af: do it
            suggest = match.tidy_text.replace(" að ", " af ")
        else:
            # !!! TODO: More intelligent substitution to create a suggestion
            suggest = ""
        self._ann.append(
            Annotation(
                start=start,
                end=end,
                code="P_WRONG_PREP_AÐ",
                text=text,
                detail=detail,
                original=match.tidy_text,
                suggest=suggest,
            )
        )

    def wrong_preposition_gagn_að(self, match: SimpleTree) -> None:
        """ Handle a match of a suspect preposition pattern """
        start, end = match.span
        text = "'gagn að' á sennilega að vera 'gagn af'"
        detail = (
            "Orðasambandið 'að hafa gagn af e-u' tekur yfirleitt með sér "
            "forsetninguna 'af', ekki 'að'."
        )
        if match.tidy_text.count(" að ") == 1:
            # Only one way to substitute að -> af: do it
            suggest = match.tidy_text.replace(" að ", " af ")
        else:
            # !!! TODO: More intelligent substitution to create a suggestion
            suggest = ""
        self._ann.append(
            Annotation(
                start=start,
                end=end,
                code="P_WRONG_PREP_AÐ",
                text=text,
                detail=detail,
                original=match.tidy_text,
                suggest=suggest,
            )
        )

    def wrong_preposition_frettir_að(self, match: SimpleTree) -> None:
        """ Handle a match of a suspect preposition pattern """
        # Find the offending preposition
        pp = match.first_match("(P | ADVP) > { 'að' }")
        assert pp is not None
        # Calculate the start and end token indices, spanning both phrases
        start, end = pp.span[0], pp.span[1]
        text = "'að' á sennilega að vera 'af'"
        detail = (
            "Orðasambandið 'fréttir berast af e-u' tekur yfirleitt með sér "
            "forsetninguna 'af', ekki 'að'."
        )
        if match.tidy_text.count(" að ") == 1:
            # Only one way to substitute að -> af: do it
            suggest = match.tidy_text.replace(" að ", " af ")
        else:
            # !!! TODO: More intelligent substitution to create a suggestion
            suggest = ""
        self._ann.append(
            Annotation(
                start=start,
                end=end,
                code="P_WRONG_PREP_AÐ",
                text=text,
                detail=detail,
                original=match.tidy_text,
                suggest=suggest,
            )
        )

    def wrong_preposition_stafa_að(self, match: SimpleTree) -> None:
        """ Handle a match of a suspect preposition pattern """
        # Find the offending verbal phrase
        vp = match.first_match("VP > { 'stafa' }")
        assert vp is not None
        start, end = match.span
        if " að " in vp.tidy_text:
            text = "'{0}' á sennilega að vera '{1}'".format(
                vp.tidy_text, vp.tidy_text.replace(" að ", " af ")
            )
        else:
            text = "'{0} að' á sennilega að vera '{0} af'".format(vp.tidy_text)
        detail = (
            "Orðasambandið 'að stafa af e-u' tekur yfirleitt með sér "
            "forsetninguna 'af', ekki 'að'."
        )
        if match.tidy_text.count(" að ") == 1:
            # Only one way to substitute að -> af: do it
            suggest = match.tidy_text.replace(" að ", " af ")
        else:
            # !!! TODO: More intelligent substitution to create a suggestion
            suggest = ""
        self._ann.append(
            Annotation(
                start=start,
                end=end,
                code="P_WRONG_PREP_AÐ",
                text=text,
                detail=detail,
                original=match.tidy_text,
                suggest=suggest,
            )
        )

    def wrong_preposition_ólétt_að(self, match: SimpleTree) -> None:
        """ Handle a match of a suspect preposition pattern """
        # Find the offending nominal phrase
        np = match.first_match("NP > { 'óléttur' }")
        # Find the attached prepositional phrase
        pp = match.first_match("P > { 'að' }")
        assert np is not None
        assert pp is not None
        # Calculate the start and end token indices, spanning both phrases
        start, end = min(np.span[0], pp.span[0]), max(np.span[1], pp.span[1])
        text = "'{0} að' á sennilega að vera '{0} af'".format(np.tidy_text)
        detail = (
            "Orðasambandið 'að vera ólétt/ur af e-u' tekur yfirleitt með sér "
            "forsetninguna 'af', ekki 'að'."
        )
        if match.tidy_text.count(" að ") == 1:
            # Only one way to substitute að -> af: do it
            suggest = match.tidy_text.replace(" að ", " af ")
        else:
            # !!! TODO: More intelligent substitution to create a suggestion
            suggest = ""
        self._ann.append(
            Annotation(
                start=start,
                end=end,
                code="P_WRONG_PREP_AÐ",
                text=text,
                detail=detail,
                original=match.tidy_text,
                suggest=suggest,
            )
        )

    def wrong_preposition_heyra_að(self, match: SimpleTree) -> None:
        """ Handle a match of a suspect preposition pattern """
        # Find the offending verbal phrase
        vp = match.first_match("VP > { 'heyra' }")
        # Find the attached prepositional phrase
        pp = match.first_match("P > { 'að' }")
        assert vp is not None
        assert pp is not None
        # Calculate the start and end token indices, spanning both phrases
        start, end = min(vp.span[0], pp.span[0]), max(vp.span[1], pp.span[1])
        if " að " in vp.tidy_text:
            text = "'{0}' á sennilega að vera '{1}'".format(
                vp.tidy_text, vp.tidy_text.replace(" að ", " af ")
            )
        else:
            text = "'{0} að' á sennilega að vera '{0} af'".format(vp.tidy_text)
        detail = (
            "Orðasambandið 'að heyra af e-u' tekur yfirleitt með sér "
            "forsetninguna 'af', ekki 'að'."
        )
        if match.tidy_text.count(" að ") == 1:
            # Only one way to substitute að -> af: do it
            suggest = match.tidy_text.replace(" að ", " af ")
        else:
            # !!! TODO: More intelligent substitution to create a suggestion
            suggest = ""
        self._ann.append(
            Annotation(
                start=start,
                end=end,
                code="P_WRONG_PREP_AÐ",
                text=text,
                detail=detail,
                original=match.tidy_text,
                suggest=suggest,
            )
        )

    def wrong_preposition_hafa_gaman_að(self, match: SimpleTree) -> None:
        """ Handle a match of a suspect preposition pattern """
        # Find the offending nominal phrase
        np = match.first_match("NP > { 'gaman' }")
        # Find the attached prepositional phrase
        pp = match.first_match("P > { 'að' }")
        assert np is not None
        assert pp is not None
        # Calculate the start and end token indices, spanning both phrases
        start, end = min(np.span[0], pp.span[0]), max(np.span[1], pp.span[1])
        text = "'gaman að' á sennilega að vera 'gaman af'"
        detail = (
            "Orðasambandið 'að hafa gaman af e-u' tekur yfirleitt með sér "
            "forsetninguna 'af', ekki 'að'."
        )
        if match.tidy_text.count(" að ") == 1:
            # Only one way to substitute að -> af: do it
            suggest = match.tidy_text.replace(" að ", " af ")
        else:
            # !!! TODO: More intelligent substitution to create a suggestion
            suggest = ""
        self._ann.append(
            Annotation(
                start=start,
                end=end,
                code="P_WRONG_PREP_AÐ",
                text=text,
                detail=detail,
                original=match.tidy_text,
                suggest=suggest,
            )
        )

    def wrong_preposition_heillaður_að(self, match: SimpleTree) -> None:
        """ Handle a match of a suspect preposition pattern """
        # Calculate the start and end token indices, spanning both phrases
        start, end = match.span
        text = "'heillaður að' á sennilega að vera 'heillaður af'"
        detail = (
            "Í samhenginu 'heillaður af e-u' er notuð " "forsetningin 'af', ekki 'að'."
        )
        if match.tidy_text.count(" að ") == 1:
            # Only one way to substitute að -> af: do it
            suggest = match.tidy_text.replace(" að ", " af ")
        else:
            # !!! TODO: More intelligent substitution to create a suggestion
            suggest = ""
        self._ann.append(
            Annotation(
                start=start,
                end=end,
                code="P_WRONG_PREP_AÐ",
                text=text,
                detail=detail,
                original=match.tidy_text,
                suggest=suggest,
            )
        )

    def wrong_preposition_valinn_að(self, match: SimpleTree) -> None:
        """ Handle a match of a suspect preposition pattern """
        # Find the offending nominal phrase
        vp = match.first_match("VP > { 'velja' }")
        if vp is None:
            vp = match.first_match("NP > { 'valinn' }")
        assert vp is not None
        start, end = match.span
        if " að " in vp.tidy_text:
            text = "'{0}' á sennilega að vera '{1}'".format(vp.tidy_text, vp.tidy_text.replace(" að ", " af "))
        else:
            text = "'{0} að' á sennilega að vera '{0} af'".format(vp.tidy_text)
        detail = (
            "Orðasambandið 'að vera valin/n af e-m' tekur yfirleitt með sér "
            "forsetninguna 'af', ekki 'að'."
        )
        if match.tidy_text.count(" að ") == 1:
            # Only one way to substitute að -> af: do it
            suggest = match.tidy_text.replace(" að ", " af ")
        else:
            # !!! TODO: More intelligent substitution to create a suggestion
            suggest = ""
        self._ann.append(
            Annotation(
                start=start,
                end=end,
                code="P_WRONG_PREP_AÐ",
                text=text,
                detail=detail,
                original=match.tidy_text,
                suggest=suggest,
            )
        )

    def wrong_að_use(self, match: SimpleTree, context: ContextDict) -> None:
        """ Handle a match of a suspect preposition pattern """
        # Find the offending noun
        np = match.first_match(" %noun ", context)
        # Find the attached prepositional phrase
        pp = match.first_match("P > { 'að' }")
        assert np is not None
        assert pp is not None
        pp_að = pp.first_match('"að"')
        assert pp_að is not None
        # Calculate the start and end token indices, spanning both phrases
        start, end = min(np.span[0], pp.span[0]), max(np.span[1], pp.span[1])
        suggest = match.substituted_text(pp_að, "af")
        text = "Hér á líklega að vera forsetningin 'af' í stað 'að'."
        detail = (
            f"Í samhenginu '{match.tidy_text}' er rétt að nota "
            f"forsetninguna 'af' í stað 'að'."
        )
        self._ann.append(
            Annotation(
                start=start,
                end=end,
                code="P_WRONG_PREP_AÐ",
                text=text,
                detail=detail,
                original=match.tidy_text,
                suggest=suggest,
            )
        )

    def check_pp_with_place(self, match: SimpleTree) -> None:
        """ Check whether the correct preposition is being used with a place name """
        place = match.NP.lemma
        correct_preposition = IcelandicPlaces.lookup_preposition(place)
        if correct_preposition is None:
            # This is not a known or likely place name
            return
        preposition = match.P.lemma
        if correct_preposition == preposition:
            # Correct: return
            return
        start, end = match.span
        suggest = match.substituted_text(match.P, correct_preposition)
        text = "Rétt er að rita '{0}'".format(suggest)
        detail = (
            "Ýmist eru notaðar forsetningarnar 'í' eða 'á' með nöfnum "
            "staða, bæja og borga. Í tilviki {0:ef} er notuð forsetningin '{1}'.".format(
                NounPhrase(place), correct_preposition
            )
        )
        self._ann.append(
            Annotation(
                start=start,
                end=end,
                code="P_WRONG_PLACE_PP",
                text=text,
                detail=detail,
                original=match.tidy_text,
                suggest=suggest,
            )
        )

    def wrong_noun_with_verb(self, match: SimpleTree) -> None:
        """ Wrong noun used with a verb, for instance
            'bjóða e-m birginn' instead of 'byrginn' """
        # TODO: This code is provisional, intended as a placeholder for similar cases
        start, end = match.span
        text = "Mælt er með að rita 'bjóða e-m byrginn' í stað 'birginn'."
        detail = text
        tidy_text = match.tidy_text
        suggest = tidy_text.replace("birginn", "byrginn", 1)
        self._ann.append(
            Annotation(
                start=start,
                end=end,
                code="P_WRONG_NOUN_WITH_VERB",
                text=text,
                detail=detail,
                original="birginn",
                suggest=suggest,
            )
        )

    def wrong_verb_use(
        self, match: SimpleTree, correct_verb: str, context: ContextDict,
    ) -> None:
        """ Annotate wrong verbs being used with nouns,
            for instance 'byði hnekki' where the verb should
            be 'bíða' -> 'biði hnekki' instead of 'bjóða' """
        vp = match.first_match("VP > { %verb }", context)
        assert vp is not None
        verb = next(ch for ch in vp.children if ch.tcat == "so").own_lemma_mm
        np = match.first_match("NP >> { %noun }", context)
        assert np is not None
        start, end = min(vp.span[0], np.span[0]), max(vp.span[1], np.span[1])
        # noun = next(ch for ch in np.leaves if ch.tcat == "no").own_lemma
        text = "Hér á líklega að vera sögnin '{0}' í stað '{1}'.".format(
            correct_verb, verb
        )
        detail = "Í samhenginu '{0}' er rétt að nota sögnina '{1}' í stað '{2}'.".format(
            match.tidy_text, correct_verb, verb
        )
        suggest = ""
        self._ann.append(
            Annotation(
                start=start,
                end=end,
                code="P_WRONG_VERB_USE",
                text=text,
                detail=detail,
                original=verb,
                suggest=suggest,
            )
        )

    def wrong_af_use(self, match: SimpleTree, context: ContextDict) -> None:
        """ Handle a match of a suspect preposition pattern """
        # Find the offending nominal phrase
        np = match.first_match(" %noun ", context)
        # Find the attached prepositional phrase
        pp = match.first_match("P > { 'af' }")
        assert np is not None
        assert pp is not None
        pp_af = pp.first_match('"af"')
        assert pp_af is not None
        # Calculate the start and end token indices, spanning both phrases
        start, end = min(np.span[0], pp.span[0]), max(np.span[1], pp.span[1])
        text = "Hér á líklega að vera forsetningin 'að' í stað 'af'."
        detail = "Í samhenginu '{0}' er rétt að nota forsetninguna 'að' í stað 'af'.".format(
            match.tidy_text
        )
        suggest = match.substituted_text(pp_af, "að")
        self._ann.append(
            Annotation(
                start=start,
                end=end,
                code="P_WRONG_PREP_AF",
                text=text,
                detail=detail,
                original=match.tidy_text,
                suggest=suggest,
            )
        )

    def vera_að(self, match: SimpleTree) -> None:
        """ 'vera að' in front of verb is unneccessary """
        # TODO don't match verbs that allow 'vera að'
        so = match.first_match("VP >> 'vera'")
        if so is None:
            return
        so = so.first_match("so")
        if so is None:
            return
        subj = match.first_match("NP-SUBJ")
        if subj is None:
            return
        works = False
        # TODO For now, only correct if the subject is a 1st or 2nd person pronoun or person name
        allowed: FrozenSet[str] = frozenset(["PERSON"])
        for x in subj.children:
            if x.is_terminal and x.kind != "PUNCTUATION":
                if x.kind in allowed:
                    works = True
                if x.cat and x.cat == "pfn":
                    if {"p1", "p2"} & frozenset(x.all_variants):
                        works = True
        if not works:
            return
        # nhm = match.first_match("TO > nhm").first_match("nhm")
        start, _ = so.span
        realso = match.first_match("IP-INF >> VP")
        if realso is None:
            return
        realso = realso.first_match("so_nh")
        if realso is None:
            return
        _, end = realso.span
        suggest = self.get_wordform(realso.lemma, realso.cat, so.all_variants)
        if not suggest:
            return
        text = (
            f"Mælt er með að sleppa '{so.tidy_text} að' og beygja frekar sögnina "
            f"'{realso.lemma}' svo hún verði '{suggest}'."
        )
        detail = (
            f"Skýrara er að nota beina ræðu ('Ég skil þetta ekki') fremur en "
            "svokallað dvalarhorf ('Ég er ekki að skilja þetta')."
        )
        self._ann.append(
            Annotation(
                start=start,
                end=end,
                code="P_VeraAð",
                text=text,
                detail=detail,
                original="vera að",
            )
        )

    def dir_loc(self, match: SimpleTree) -> None:
        adv = match.first_match("( 'inn'|'út'|'upp' )")
        if adv is None:
            return
        pp = match.first_match(
            "PP > { P > { ( 'í'|'á'|'um' ) } NP > { ( no_þgf|no_þf|pfn_þgf|pfn_þf ) } }"
        )
        if pp is None:
            return
        start, end = min(adv.span[0], pp.span[0]), max(adv.span[1], pp.span[1])
        if adv.span < pp.span:
            if pp.tidy_text.startswith(adv.tidy_text):
                narrow_match = pp.tidy_text
            else:
                narrow_match = adv.tidy_text + " " + pp.tidy_text
        elif pp.span < adv.span:
            narrow_match = pp.tidy_text + " " + adv.tidy_text
        else:
            # Should not happen
            narrow_match = ""
            assert False
        correction = adv.tidy_text + "i"
        text = f"Hér á líklega að vera '{correction}' í stað '{adv.tidy_text}'"
        detail = "Í samhenginu '{0}' er rétt að nota atviksorðið '{1}' í stað '{2}'.".format(
            narrow_match, correction, adv.tidy_text
        )
        self._ann.append(
            Annotation(
                start=start,
                end=end,
                code="P_DIR_LOC",
                text=text,
                detail=detail,
                original=adv.tidy_text,
                suggest=correction,
            )
        )

    def dir_loc_comp(self, match: SimpleTree) -> None:
        p = match.first_match("P > ( 'inná'|'inní'|'útá'|'útí'|'uppá'|'uppí' ) ")
        if p is None:
            return
        start, end = match.span
        match_text = match.tidy_text
        tidy_text = p.tidy_text
        correction = tidy_text[:-1] + "i" + " " + tidy_text[-1]
        text = f"Hér á líklega að vera '{correction}' í stað '{tidy_text}'"
        detail = "Í samhenginu '{0}' er rétt að nota '{1}' í stað '{2}'.".format(
            match_text, correction, tidy_text
        )
        suggest = match_text.replace(tidy_text, correction)
        self._ann.append(
            Annotation(
                start=start,
                end=end,
                code="P_DIR_LOC",
                text=text,
                detail=detail,
                original=match_text,
                suggest=suggest,
            )
        )

    def dir_loc_ut_um(self, match: SimpleTree) -> None:
        advp = match.first_match("ADVP > { ( 'út'|'útum' ) }")
        if advp is None:
            advp = match.first_match("( 'út'|'útum' )")
        pp = match.first_match("PP > { 'um' }")
        if pp is None:
            pp = match.first_match("NP > { 'um' }")
        if advp is None:
            return
        if pp is None:
            return
        start, end = min(advp.span[0], pp.span[0]), max(advp.span[1], pp.span[1])
        if advp.tidy_text == "útum":
            correction = "úti um"
        else:
            correction = advp.tidy_text + "i"
        if pp.tidy_text.startswith(advp.tidy_text):
            context = pp.tidy_text
        else:
            if pp.span < advp.span:
                context = pp.tidy_text + " " + advp.tidy_text
            else:
                context = advp.tidy_text + " " + pp.tidy_text
        text = f"Hér á líklega að vera '{correction}' í stað '{advp.tidy_text}'"
        detail = "Í samhenginu '{0}' er rétt að nota atviksorðið '{1}' í stað '{2}'.".format(
            context, correction, advp.tidy_text
        )
        self._ann.append(
            Annotation(
                start=start,
                end=end,
                code="P_DIR_LOC",
                text=text,
                detail=detail,
                original=advp.tidy_text,
                suggest=correction,
            )
        )

    def dir_loc_standa(self, match: SimpleTree) -> None:
        advp = match.first_match("ADVP > { 'upp' }")
        if advp is None:
            return
        start, end = match.span
        correction = advp.tidy_text + "i"
        text = f"Hér á líklega að vera '{correction}' í stað '{advp.tidy_text}'"
        detail = "Í samhenginu '{0}' er rétt að nota atviksorðið '{1}' í stað '{2}'.".format(
            match.tidy_text, correction, advp.tidy_text
        )
        self._ann.append(
            Annotation(
                start=start,
                end=end,
                code="P_DIR_LOC",
                text=text,
                detail=detail,
                original=advp.tidy_text,
                suggest=correction,
            )
        )

    def dir_loc_safna(self, match: SimpleTree) -> None:
        advp = match.first_match("ADVP > { 'inn' }")
        assert advp is not None
        start, end = match.span
        correction = advp.tidy_text + "i"
        text = f"Hér á líklega að vera '{correction}' í stað '{advp.tidy_text}'"
        detail = "Í samhenginu '{0}' er rétt að nota atviksorðið '{1}' í stað '{2}'.".format(
            match.tidy_text, correction, advp.tidy_text
        )
        self._ann.append(
            Annotation(
                start=start,
                end=end,
                code="P_DIR_LOC",
                text=text,
                detail=detail,
                original=advp.tidy_text,
                suggest=correction,
            )
        )

    def dir_loc_niður(self, match: SimpleTree) -> None:
        advp = match.first_match("ADVP > { 'niður' }")
        assert advp is not None
        start, end = match.span
        correction = "niðri"
        text = f"Hér á líklega að vera '{correction}' í stað '{advp.tidy_text}'"
        detail = "Í samhenginu '{0}' er rétt að nota atviksorðið '{1}' í stað '{2}'.".format(
            match.tidy_text, correction, advp.tidy_text
        )
        self._ann.append(
            Annotation(
                start=start,
                end=end,
                code="P_DIR_LOC",
                text=text,
                detail=detail,
                original=advp.tidy_text,
                suggest=correction,
            )
        )

    def dir_loc_búð(self, match: SimpleTree) -> None:
        advp = match.first_match("ADVP > { 'út' }")
        assert advp is not None
        start, end = match.span
        correction = advp.tidy_text + "i"
        text = f"Hér á líklega að vera '{correction}' í stað '{advp.tidy_text}'"
        detail = "Í samhenginu '{0}' er rétt að nota atviksorðið '{1}' í stað '{2}'.".format(
            match.tidy_text, correction, advp.tidy_text
        )
        self._ann.append(
            Annotation(
                start=start,
                end=end,
                code="P_DIR_LOC",
                text=text,
                detail=detail,
                original=advp.tidy_text,
                suggest=correction,
            )
        )

    def dir_loc_læsa(self, match: SimpleTree) -> None:
        advp = match.first_match("ADVP > { 'inn' }")
        assert advp is not None
        start, end = match.span
        correction = advp.tidy_text + "i"
        text = f"Hér á líklega að vera '{correction}' í stað '{advp.tidy_text}'"
        detail = "Í samhenginu '{0}' er rétt að nota atviksorðið '{1}' í stað '{2}'.".format(
            match.tidy_text, correction, advp.tidy_text
        )
        self._ann.append(
            Annotation(
                start=start,
                end=end,
                code="P_DIR_LOC",
                text=text,
                detail=detail,
                original=advp.tidy_text,
                suggest=correction,
            )
        )

    def mood_sub(self, kind: str, match: SimpleTree) -> None:
        """ Subjunctive mood, present tense, is used instead of indicative 
            in conditional ("COND"), purpose ("PURP"), relative ("REL")
            or temporal ("TEMP/w") subclauses """
        vp = match.first_match("VP > so_vh")
        if vp is None:
            return
        so = vp.first_match("so")
        if so is None:
            return
        start, end = so.span
        # Check if so is in a different subclause
        if "þt" in so.all_variants:
            return
        variants = set(so.all_variants) - {"vh"}
        variants.add("fh")
        suggest = self.get_wordform(so.lemma, so.cat, variants)
        if suggest == so.tidy_text:
            return
        if not suggest:
            return
        text = (
            f"Hér á líklega að nota framsöguhátt sagnarinnar '{so.tidy_text}', "
            f"þ.e. '{suggest}'."
        )
        detail = ""
        sent_kind = ""
        if kind == "COND":
            sent_kind = "skilyrðissetningum á borð við 'Z' í 'X gerir Y ef Z'"
        elif kind == "PURP":
            sent_kind = "tilgangssetningum á borð við 'Z' í 'X gerir Y til þess að Z'"
        elif kind == "TEMP/w":
            sent_kind = "tíðarsetningum á borð við 'Z' í 'X gerði Y áður en Z'"
        elif kind == "REL":
            detail = f"Í tilvísunarsetningum er aðeins framsöguháttur sagna tækur."
        else:
            assert False
        if not detail:
            detail = f"Í {sent_kind} er yfirleitt notaður framsöguháttur sagna."
        self._ann.append(
            Annotation(
                start=start,
                end=end,
                code="P_MOOD_" + kind,
                text=text,
                detail=detail,
                original=so.tidy_text,
                suggest=suggest,
            )
        )

    def mood_ind(self, kind: str, match: SimpleTree) -> None:
        """ Indicative mood is used instead of subjunctive 
            in concessive or purpose subclauses """
        vp = match.first_match("VP > so_fh")
        if vp is None:
            return
        so = vp.first_match("so")
        if so is None:
            return
        start, end = so.span
        # Check if so is in a different subclause
        variants = set(so.all_variants) - {"fh"}
        variants.add("vh")
        suggest = self.get_wordform(so.lemma, so.cat, variants)
        if suggest == so.tidy_text:
            return
        if not suggest:
            return
        text = (
            f"Hér er réttara að nota viðtengingarhátt "
            f"sagnarinnar '{so.lemma}', þ.e. '{suggest}'."
        )
        if kind == "ACK":
            detail = (
                "Í viðurkenningarsetningum á borð við 'Z' í dæminu "
                "'X gerði Y þrátt fyrir að Z' á sögnin að vera í "
                "viðtengingarhætti fremur en framsöguhætti."
            )
        elif kind == "PURP":
            detail = (
                "Í tilgangssetningum á borð við 'Z' í dæminu "
                "'X gerði Y til þess að Z' á sögnin að vera í "
                "viðtengingarhætti fremur en framsöguhætti."
            )
        else:
            assert False
        self._ann.append(
            Annotation(
                start=start,
                end=end,
                code="P_MOOD_" + kind,
                text=text,
                detail=detail,
                original=so.tidy_text,
                suggest=suggest,
            )
        )

    def doubledefinite(self, match: SimpleTree) -> None:
        """ A definite noun appears with a definite pronoun,
            e.g. 'þessi maðurinn' """
        no = match.first_match("no")
        if no is None:
            return
        fn = match.first_match("fn")
        if fn is None:
            return
        fn_lemma = fn.lemma
        if fn_lemma not in {"sá", "þessi"}:
            return
        start, end = match.span
        suggest = no.lemma
        variants = set(no.all_variants)
        variants.discard("gr")
        variants.discard(no.cat)  # all_variants for no_ terminals includes the gender
        variants.add("nogr")
        v = BIN.lookup_variants(no.lemma, no.cat, tuple(variants))
        if not v:
            return
        suggest = v[0].bmynd
        text = (
            f"Hér ætti annaðhvort að sleppa '{fn.tidy_text}' eða "
            f"breyta '{no.tidy_text}' í '{suggest}'."
        )
        detail = (
            "Hér er notuð tvöföld ákveðni, þ.e. ábendingarfornafn á undan "
            "nafnorði með greini. Það er ekki í samræmi við viðtekinn málstaðal."
        )
        self._ann.append(
            Annotation(
                start=start,
                end=end,
                code="P_DOUBLE_DEFINITE",
                text=text,
                detail=detail,
                original=match.tidy_text,
                suggest=suggest,
            )
        )

    @classmethod
    def add_pattern(cls, p: PatternTuple) -> None:
        """ Validates and adds a pattern to the class global pattern list """
        _, pattern, _, ctx = p
        if "%" in pattern:
            assert ctx is not None, "Missing context for pattern with %macro"
        else:
            assert ctx is None, "Unnecessary context given for pattern with no %macro"
        cls.PATTERNS.append(p)

    @classmethod
    def create_patterns(cls) -> None:
        """ Initialize the list of patterns and handling functions """

        # Access the dictionary of verb+preposition attachment errors
        # from the settings (actually from the reynir settings),
        # read from config/Verbs.conf
        prep_errors = VerbErrors.PREPOSITIONS_ERRORS

        # Build a set of verbs with common af/að errors
        verbs_af: Set[str] = set()
        verbs_að: Set[str] = set()

        for verb, d in prep_errors.items():

            if "_" in verb:
                # At this point, we're not interested in composites ('birgja_sig' etc.)
                continue

            spec = d.get("af")
            if spec is not None:
                # Decipher the error specification from config/Verbs.conf
                a = spec.split(", ")
                if len(a) >= 2 and a[0] == "PP":
                    a = a[1].split()
                    if len(a) == 2 and a[0] == "/að" and a[1] == "þgf":
                        # Found a verb that has a correction from 'af' to 'að'
                        verbs_af.add(verb)
                continue

            spec = d.get("að")
            if spec is not None:
                # Decipher the error specification from config/Verbs.conf
                a = spec.split(", ")
                if len(a) >= 2 and a[0] == "PP":
                    a = a[1].split()
                    if len(a) == 2 and a[0] == "/af" and a[1] == "þgf":
                        # Found a verb that has a correction from 'að' to 'af'
                        verbs_að.add(verb)
                continue

        if verbs_af:
            # Create matching patterns with a context that catches the af/að verbs.

            # The following context dictionary defines a resolver function for the
            # '%verb' macro. This function returns True if the potentially matching
            # tree node refers to a lemma that is one of the að/af verbs, and that verb
            # does not have arguments (i.e. it doesn't have 1 or 2 arguments; it may
            # have none or 0). An example is a 'so_0_gm_fh_nt' terminal matching the
            # verb 'leita'.

            # Note that we use the own_lemma_mm property instead of own_lemma. This
            # means that the lambda condition matches middle voice stem forms,
            # such as 'dást' instead of 'dá'.
            cls.ctx_af = {
                "verb": lambda tree: (
                    tree.own_lemma_mm in verbs_af
                    and not (set(tree.variants) & {"1", "2"})
                )
            }
            # Catch sentences such as 'Jón leitaði af kettinum'
            cls.add_pattern(
                (
                    verbs_af,  # Trigger lemma for this pattern
                    'VP > { VP >> { %verb } PP >> { P > { "af" } } }',
                    cls.wrong_preposition_af,
                    cls.ctx_af,
                )
            )
            # Catch sentences such as 'Vissulega er hægt að brosa af þessu',
            # 'Friðgeir var leitandi af kettinum í allan dag'
            cls.add_pattern(
                (
                    verbs_af,  # Trigger lemma for this pattern
                    '. > { (NP-PRD | IP-INF) > { VP > { %verb } } PP >> { P > { "af" } } }',
                    cls.wrong_preposition_af,
                    cls.ctx_af,
                )
            )
            # Catch "Það sem Jón spurði ekki af...", "Jón spyr (ekki) af því."
        #    cls.add_pattern(
        #        (
        #            "spyrja",  # Trigger lemma for this pattern
        #            "IP > { VP >> { 'spyrja' } ADVP > { 'af' } }",
        #            cls.wrong_preposition_af,
        #            cls.ctx_af,
        #        )
        #    )
            cls.add_pattern(
                (
                    "spyrja",  # Trigger lemma for this pattern
                    "VP > { VP > { 'spyrja' } ADVP > { \"af\" } }",
                    cls.wrong_preposition_spyrja_af,
                    None,
                )
            )
            # Catch "Jón spyr af því."
        #    cls.add_pattern(
        #        (
        #            "spyrja",  # Trigger lemma for this pattern
        #            "IP > { VP >> { 'spyrja' } PP > { 'af' } }",
        #            cls.wrong_preposition_af,
        #            None,
        #        )
        #    )
            # Catch "...vegna þess að dýr leita af öðrum smærri dýrum."
            cls.add_pattern(
                (
                    "leita",  # Trigger lemma for this pattern
                    "VP > { PP >> { 'leita' } PP > 'af' }",
                    cls.wrong_preposition_af,
                    None,
                )
            )

            # Catch "Þetta er mesta vitleysa sem ég hef orðið vitni af", "Hún varð vitni af því þegar kúturinn sprakk"
            cls.add_pattern(
                (
                    "vitni",  # Trigger lemma for this pattern
                    "VP > { VP > { ('verða'|'vera') } NP > { \"vitni\" } ADVP > \"af\" }",
                    cls.wrong_preposition_vitni_af,
                    None,
                )
            )
            # Catch "Hún gerði grín af því.", "Þetta er mesta vitleysa sem ég hef gert grín af.", "...og gerir grín af sjálfum sér."
            cls.add_pattern(
                (
                    "grín",  # Trigger lemma for this pattern
                    #"IP",
                    "VP > { NP > { 'grín' } ( PP|ADVP ) > { \"af\" } }",
                    cls.wrong_preposition_grin_af,
                    None,
                )
            )
            # Catch "Hann leiðir (ekki) líkur af því.", "Hann hefur aldrei leitt líkur af því."
            cls.add_pattern(
                (
                    "leiða",  # Trigger lemma for this pattern
                    "VP > { VP > { 'leiða' } NP > { ('líkur' | 'rök' | 'rak') } PP > { \"af\" } }",
                    cls.wrong_preposition_leida_af,
                    None,
                )
            )
            # Catch "Tíminn markar upphaf af því."
            cls.add_pattern(
                (
                    "upphaf",  # Trigger lemma for this pattern
                    "VP > { VP > { 'marka' } NP-OBJ > { 'upphaf' PP > { 'af' } } }",
                    cls.wrong_preposition_marka_af,
                    None,
                )
            )
            # Catch "Það markar ekki upphaf af því."
            cls.add_pattern(
                (
                    frozenset(
                        ("upphafinn", "upphaf")
                    ),  # Trigger lemma for this pattern
                    "VP > { VP > { 'marka' } NP > { ('upphafinn'|'upphaf') } PP > { 'af' } }",
                    cls.wrong_preposition_marka_af,
                    None,
                )
            )
            # Catch "Það markar upphaf af því."
            cls.add_pattern(
                (
                    "upphaf",  # Trigger lemma for this pattern
                    "VP > { VP > { VP > { 'marka' } NP-SUBJ > { 'upphaf' } } PP > { 'af' } }",
                    cls.wrong_preposition_marka_af,
                    None,
                )
            )
        #    cls.add_pattern(
        #        (
        #            "upphefja",  # Trigger lemma for this pattern
        #            "IP",
        #            cls.wrong_preposition_marka_af,
        #            None,
        #        )
        #    )
            # Catch "Það hefur ekki markað upphafið af því."
            cls.add_pattern(
                (
                    "upphefja",  # Trigger lemma for this pattern
                    "VP > { NP > { 'markaður' } VP > { 'upphefja' } PP > { 'af' } }",
                    cls.wrong_preposition_marka_af,
                    None,
                )
            )
            # Catch "Jón leggur hann (ekki) af velli.", "Jón hefur (ekki) lagt hann af velli."
            cls.add_pattern(
                (
                    frozenset(
                        ("völlur", "vell", "velli")
                    ),  # Trigger lemmas for this pattern
                    "VP > { VP > { 'leggja' } PP > { P > { \"af\" } NP > { \"velli\" } } }",
                    cls.wrong_preposition_leggja_af,
                    None,
                )
            )
            # Catch "Jón kann það (ekki) utan af."
            cls.add_pattern(
                (
                    "kunna",  # Trigger lemma for this pattern
                    "VP > { VP > { 'kunna' } ADVP > { 'utan' } ADVP > { 'af' } }",
                    cls.wrong_preposition_utan_af,
                    None,
                )
            )
            # Catch "Honum varð af ósk sinni."
            cls.add_pattern(
                (
                    "ósk",  # Trigger lemma for this pattern
                    "(S-MAIN | IP) > { VP > { 'verða' } PP > { 'af' NP > { 'ósk' } } }",
                    cls.wrong_preposition_verða_af,
                    None,
                )
            )
            # Catch "...en varð ekki af ósk sinni."
            cls.add_pattern(
                (
                    "ósk",  # Trigger lemma for this pattern
                    "IP > { VP > { VP > { 'verða' } PP > { P > { 'af' } NP > { 'ósk' } } } }",
                    cls.wrong_preposition_verða_af,
                    None,
                )
            )
            # Catch "Ég varð (ekki) uppvís af athæfinu.", "Hann hafði (ekki) orðið uppvís af því."
            cls.add_pattern(
                (
                    "uppvís",  # Trigger lemma for this pattern
                    "VP > { VP > { 'verða' } NP > { 'uppvís' } PP > { 'af' } }",
                    cls.wrong_preposition_uppvis_af,
                    None,
                )
            )

        if verbs_að:
            # Create matching patterns with a context that catches the að/af verbs.
            cls.ctx_að = {
                "verb": lambda tree: (
                    tree.own_lemma_mm in verbs_að
                    and not (set(tree.variants) & {"1", "2"})
                )
            }
            # Catch sentences such as 'Jón heillaðist að kettinum'
            cls.add_pattern(
                (
                    verbs_að,  # Trigger lemmas for this pattern
                    'VP > { VP >> { %verb } PP >> { P > { "að" } } }',
                    cls.wrong_preposition_að,
                    cls.ctx_að,
                )
            )
            # Catch sentences such as 'Vissulega er hægt að heillast að þessu'
            cls.add_pattern(
                (
                    verbs_að,  # Trigger lemma for this pattern
                    '(NP-PRD | IP-INF) > { VP > { %verb } } PP >> { P > { "að" } }',
                    cls.wrong_preposition_að,
                    cls.ctx_að,
                )
            )
            # Catch "Þetta er fallegasta kona sem ég hef orðið heillaður að"
            cls.add_pattern(
                (
                    "heilla",  # Trigger lemma for this pattern
                    "VP > { VP > [ .* ('verða' | 'vera') ] NP-PRD > [ .* 'heilla' .* ADVP > { \"að\" } ] }",
                    cls.wrong_preposition_heillaður_að,
                    None,
                )
            )
            # Catch "Ég hef lengi verið heillaður að henni."
            cls.add_pattern(
                (
                    "heilla",  # Trigger lemma for this pattern
                    "NP > { NP >> { 'heilla' } PP > { 'að' } }",
                    cls.wrong_preposition_heillaður_að,
                    None,
                )
            )
            # Catch "Ég er (ekki) hluti að heildinni.", "Við höfum öll verið hluti að heildinni."
            cls.add_pattern(
                (
                    "hluti",  # Trigger lemma for this pattern
                    "VP > { NP > { 'hluti' } PP > { \"að\" } }",
                    #"VP > { VP > { 'vera' NP-PRD > { 'hluti' } } PP > { 'að' } }",
                    cls.wrong_preposition_hluti_að,
                    None,
                )
            )
            # Catch "Þeir sögðu að ég hefði verið hluti að heildinni."
            cls.add_pattern(
                (
                    "hluti",  # Trigger lemma for this pattern
                    "NP > { 'hluti' PP > { \"að\" } }",
                    cls.wrong_preposition_hluti_að,
                    None,
                )
            )
            # Catch "Þeir sögðu að ég hefði verið hluti að heildinni."  # Two patterns to catch the same sentence due to variable parsing
            cls.add_pattern(
                (
                    "hluti",  # Trigger lemma for this pattern
                    "VP > { CP >> { 'hluti' } PP > { \"að\" } }",
                    cls.wrong_preposition_hluti_að,
                    None,
                )
            )
            # Catch "Ég hef (ekki) áhyggjur að honum.", "Ég hef áhyggjur að því að honum líði illa."
            cls.add_pattern(
                (
                    "áhyggja",  # Trigger lemma for this pattern
                    "VP > { NP > { 'áhyggja' } PP > { \"að\" } }",
                    #"VP > { VP >> { 'áhyggja' } PP > { 'að' } }",
                    cls.wrong_preposition_ahyggja_að,
                    None,
                )
            )
            # Catch "Ég hafði ekki lagt mikið að mörkum."
            cls.add_pattern(
                (
                    frozenset(("mörk", "mark")),  # Trigger lemmas for this pattern
<<<<<<< HEAD
                    "VP > { VP >> { 'leggja' } PP > { P > 'að' NP > { \"mörkum\" } } }",
=======
                    "VP > { VP >> { 'leggja' } PP > { \"að\" \"mörkum\" } }",
>>>>>>> 1e807fd2
                    cls.wrong_preposition_að_mörkum,
                    None,
                )
            )
            # Catch "Ég lét gott að mér leiða."
            cls.add_pattern(
                (
                    "leiða",  # Trigger lemma for this pattern
                    "VP > { VP > { 'láta' } PP > { \"að\" } VP > { 'leiða' } }",
                    cls.wrong_preposition_að_leiða,
                    None,
                )
            )
<<<<<<< HEAD
            # Catch "Ég lét gott að mér leiða."   # Two patterns to catch the same sentence due to variable parsing
            cls.add_pattern(
                (
                    "leiður",  # Trigger lemma for this pattern
                    "VP > { VP > { 'láta' } PP > { P > { \"að\" } 'leiður' } }",
                    #"IP > { VP > { VP > 'láta' PP > { \"að\" } VP > 'leiða' } }",
                    cls.wrong_preposition_að_leiða,
                    None,
                )
            )
            # Catch "Ég lét ekki gott að mér leiða."
            cls.add_pattern(
                (
                    "leiða",  # Trigger lemma for this pattern
                    "VP > { 'láta' PP > { \"að\" } VP > { 'leiða' } }",
=======
            # Catch "Ég reyni að leggja eitthvað að mörkum"
            cls.add_pattern(
                (
                    frozenset(("mörk", "mark")),  # Trigger lemmas for this pattern
                    "VP > { VP > { 'leggja' } NP-OBJ > { PP > { \"að\" \"mörkum\" } } }",
                    cls.wrong_preposition_að_mörkum,
                    None,
                )
            )
            # Catch "Ég lét (ekki) gott að mér leiða."
            cls.add_pattern(
                (
                    "leiða",  # Trigger lemma for this pattern
                    "VP > [ .* 'láta' .* IP > [ .* NP > [ .* \"gott\" .* (\"að mér\" | \"að þér\" | \"að sér\") ] VP > { \"leiða\" } ] ]",
                    cls.wrong_preposition_að_leiða,
                    None,
                )
            )
            cls.add_pattern(
                (
                    frozenset(("leiða", "leiður")),  # Trigger lemma for this pattern (probably a wrong parse)
                    "VP > [ .* 'láta' .* NP-OBJ > [ .* \"gott\" .* (\"að mér leiða\" | \"að sér leiða\" | \"að þér leiða\") ] ]",
                    cls.wrong_preposition_að_leiða,
                    None,
                )
            )
            cls.add_pattern(
                (
                    frozenset(("leiða", "leiður")),  # Trigger lemma for this pattern (probably a wrong parse)
                    "VP > { IP-INF > { \"að\" \"láta\" } NP-PRD > { \"gott\" } PP > [ \"að\" ( \"mér\" | \"þér\" | \"sér\" ) \"leiða\" ] }",
>>>>>>> 1e807fd2
                    cls.wrong_preposition_að_leiða,
                    None,
                )
            )
<<<<<<< HEAD
            # Catch "Hún fær/hlýtur (ekki) heiðurinn að þessu.", "Hún hafði (ekki) fengið/hlotið heiðurinn að þessu."
=======
            # Catch "Hún á/fær/hlýtur (ekki) heiðurinn að þessu.", "Hún hafði (ekki) fengið/hlotið heiðurinn að þessu."
            cls.add_pattern(
                (
                    "heiður",  # Trigger lemma for this pattern
                    "VP > [ .* VP > { ( 'eiga'|'fá'|'hljóta' ) } .* NP-OBJ > { 'heiður' } PP > { 'að' } ]",
                    cls.wrong_preposition_heiður_að,
                    None,
                )
            )
            # Catch alternative parse of the above where the PP is inside the NP-OBJ
>>>>>>> 1e807fd2
            cls.add_pattern(
                (
                    "heiður",  # Trigger lemma for this pattern
                    "VP > [ .* VP > { ( 'eiga'|'fá'|'hljóta' ) } .* NP-OBJ > { 'heiður' PP > { 'að' } } ]",
                    cls.wrong_preposition_heiður_að,
                    None,
                )
            )
<<<<<<< HEAD
            # Catch "Hún fær/hlýtur (ekki) heiðurinn að þessu.", "Hún hafði (ekki) fengið/hlotið heiðurinn að þessu."  # Two patterns to catch the same sentence due to variable parsing
            cls.add_pattern(
                (
                    "heiður",  # Trigger lemma for this pattern
                    "VP > { VP > { ( 'fá'|'hljóta' ) } NP > { 'heiður' } PP > { 'að' } }",
                    cls.wrong_preposition_heiður_að,
                    None,
                )
            )
=======
>>>>>>> 1e807fd2
            # Catch "Hún á (ekki) mikið/fullt/helling/gommu... að börnum."
            cls.add_pattern(
                (
                    "eiga",  # Trigger lemma for this pattern
                    "VP > { VP > { 'eiga' NP } PP > { P > { 'að' } NP } }",
                    cls.wrong_preposition_eiga_að,
                    None,
                )
            )
            # Catch "Hún á (ekki) heilan helling að börnum."
            cls.add_pattern(
                (
                    "eiga",  # Trigger lemma for this pattern
                    "VP > { VP > { 'eiga' } NP PP > { P > { 'að' } NP } }",
                    cls.wrong_preposition_eiga_að,
                    None,
                )
            )
            # Catch "Hún á (ekki) lítið að börnum."
            cls.add_pattern(
                (
                    "eiga",  # Trigger lemma for this pattern
                    "VP > { VP > { 'eiga' } ADVP > { 'lítið' } PP > { P > { 'að' } NP } }",
                    cls.wrong_preposition_eiga_að,
                    None,
                )
            )
            # Catch "Það er (ekki) til mikið að þessu."
            cls.add_pattern(
                (
                    "vera",  # Trigger lemma for this pattern
                    "VP > { VP > { 'vera' } NP > { NP >> { 'til' } PP > { 'að' } } }",
                    cls.wrong_preposition_vera_til_að,
                    None,
                )
            )
            # Catch "Mikið er til að þessu."
            cls.add_pattern(
                (
                    "vera",  # Trigger lemma for this pattern
                    "( S|VP ) > { NP VP > { 'vera' } ADVP > { 'til' } PP > { 'að' } }",
                    cls.wrong_preposition_vera_til_að,
                    None,
                )
            )
            # Catch "Ekki er mikið til að þessu."
            cls.add_pattern(
                (
                    "vera",  # Trigger lemma for this pattern
                    "VP > { VP > { 'vera' } ADVP > { 'til' } PP > { 'að' } }",
                    cls.wrong_preposition_vera_til_að,
                    None,
                )
            )
            # Catch "Hún hefur (ekki) gagn að þessu.", "Hún hefur (ekki) haft gagn að þessu."
            cls.add_pattern(
                (
                    "gagn",  # Trigger lemma for this pattern
                    "VP > { NP > { 'gagn' } PP > { \"að\" } }",
                    cls.wrong_preposition_gagn_að,
                    None,
                )
            )
            # Catch "Hvaða gagn hef ég að þessu?"
            cls.add_pattern(
                (
                    "gagn",  # Trigger lemma for this pattern
                    "S > { NP > { 'gagn' } IP > { VP > { VP > { 'hafa' } PP > { 'að' } } } }",
                    cls.wrong_preposition_gagn_að,
                    None,
                )
            )
            cls.add_pattern(
                (
                    "frétt",  # Trigger lemma for this pattern
                    "IP",
                    cls.wrong_preposition_frettir_að,
                    None,
                )
            )
            # Catch "Fréttir bárust (ekki) að slysinu."
            cls.add_pattern(
                (
                    "frétt",  # Trigger lemma for this pattern
                    "( IP|VP ) > { NP > { 'frétt' } VP > { PP > { P > { 'að' } } } }",
                    cls.wrong_preposition_frettir_að,
                    None,
                )
            )
            # Catch "Það bárust (ekki) fréttir að slysinu."
            cls.add_pattern(
                (
                    "frétt",  # Trigger lemma for this pattern
                    "NP > { 'frétt' PP > { P > { 'að' } } }",
                    cls.wrong_preposition_frettir_að,
                    None,
                )
            )
            # Catch "Hætta stafar (ekki) að þessu.", "Hætta hefur (ekki) stafað að þessu."
            cls.add_pattern(
                (
                    "stafa",  # Trigger lemma for this pattern
                    "( VP|IP ) > { VP >> { 'stafa' } ( PP|ADVP ) > { 'að' } }",
                    cls.wrong_preposition_stafa_að,
                    None,
                )
            )
            # Catch "Hún er (ekki) ólétt að sínu þriðja barni.", "Hún hefur (ekki) verið ólétt að sínu þriðja barni."
            cls.add_pattern(
                (
                    "óléttur",  # Trigger lemma for this pattern
                    "VP > { NP > { 'óléttur' } PP > { 'að' } }",
                    cls.wrong_preposition_ólétt_að,
                    None,
                )
            )
            # Catch "Hún heyrði að lausa starfinu.", "Hún hefur (ekki) heyrt að lausa starfinu."
            cls.add_pattern(
                (
                    "heyra",  # Trigger lemma for this pattern
                    "VP > { VP >> { 'heyra' } PP > { 'að' } }",
                    cls.wrong_preposition_heyra_að,
                    None,
                )
            )
            # Catch "Ég hef (ekki) gaman að henni.", "Ég hef aldrei haft gaman að henni."
            cls.add_pattern(
                (
                    "gaman",  # Trigger lemma for this pattern
                    "VP > { VP > { 'hafa' } NP > { 'gaman' } PP > { 'að' } }",
                    cls.wrong_preposition_hafa_gaman_að,
                    None,
                )
            )
            # Catch "Ég var valinn að henni.", "Ég hafði (ekki) verið valinn að henni."
            cls.add_pattern(
                (
                    "velja",  # Trigger lemma for this pattern
                    "VP > { VP > { 'velja' } PP > { 'að' } }",
                    #"NP-PRD > { NP-PRD > { 'velja' } PP > { 'að' } }",
                    cls.wrong_preposition_valinn_að,
                    None,
                )
            )
            # Catch "Ég var ekki valinn að henni.", "Þau voru sérstaklega valin að stjórninni."
            cls.add_pattern(
                (
                    "valinn",  # Trigger lemma for this pattern
                    "VP > { NP > { 'valinn' } PP > { 'að' } }",
                    cls.wrong_preposition_valinn_að,
                    None,
                )
            )

        # Verbs used wrongly with particular nouns
        def wrong_noun(nouns: FrozenSet[str], tree: SimpleTree) -> bool:
            """ Context matching function for the %noun macro in combinations
                of verbs and their noun objects """
            lemma = tree.own_lemma
            if not lemma:
                # The passed-in tree node is probably not a terminal
                return False
            try:
                case = (set(tree.variants) & ALL_CASES).pop()
            except KeyError:
                return False
            return (lemma + "_" + case) in nouns

        NOUNS_01 = {
            "ósigur_þf",
            "hnekkir_þf",
            "álitshnekkir_þf",
            "afhroð_þf",
            "bani_þf",
            "færi_ef",
            "boð_ef",
            "átekt_ef",
        }
        # The macro %verb expands to "@'bjóða'" which matches terminals
        # whose corresponding token has a meaning with the 'bjóða' lemma.
        # The macro %noun is resolved by calling the function wrong_noun()
        # with the potentially matching tree node as an argument.
        cls.ctx_verb_01 = {"verb": "@'bjóða'", "noun": partial(wrong_noun, NOUNS_01)}
        cls.add_pattern(
            (
                "bjóða",  # Trigger lemma for this pattern
                "VP > { VP > { %verb } NP-OBJ >> { %noun } }",
                lambda self, match: self.wrong_verb_use(
                    match, "bíða", cls.ctx_verb_01,
                ),
                cls.ctx_verb_01,
            )
        )

        NOUNS_02 = {"haus_þgf", "þvottur_þgf"}
        cls.ctx_verb_02 = {"verb": "@'hegna'", "noun": partial(wrong_noun, NOUNS_02)}
        cls.add_pattern(
            (
                "hegna",  # Trigger lemma for this pattern
                "VP > { VP > { %verb } NP-OBJ >> { %noun } }",
                lambda self, match: self.wrong_verb_use(
                    match, "hengja", cls.ctx_verb_02,
                ),
                cls.ctx_verb_02,
            )
        )

        # 'af' incorrectly used with particular nouns
        def wrong_noun_af(nouns: FrozenSet[str], tree: SimpleTree) -> bool:
            """ Context matching function for the %noun macro in combination
                with 'af' """
            lemma = tree.own_lemma
            if not lemma:
                # The passed-in tree node is probably not a terminal
                return False
            try:
                case = (set(tree.variants) & {"nf", "þf", "þgf", "ef"}).pop()
            except KeyError:
                return False
            return (lemma + "_" + case) in nouns

        NOUNS_AF: FrozenSet[str] = frozenset(
            ("beiðni_þgf", "siður_þgf", "tilefni_þgf", "fyrirmynd_þgf")
        )
        # The macro %noun is resolved by calling the function wrong_noun_af()
        # with the potentially matching tree node as an argument.
        cls.ctx_noun_af = {"noun": partial(wrong_noun_af, NOUNS_AF)}
        af_lemmas = set(n.split("_")[0] for n in NOUNS_AF)
        cls.add_pattern(
            (
                af_lemmas,  # Trigger lemmas for this pattern
                "PP > { P > { 'af' } NP > { %noun } }",
                lambda self, match: self.wrong_af_use(match, cls.ctx_noun_af),
                cls.ctx_noun_af,
            )
        )

        NOUNS_AF_OBJ: Set[str] = {
            "aðgangur_þf",
            "aðgangur_nf",
            "drag_nf",
            "drag_þf",
            "grunnur_nf",
            "grunnur_þf",
            "hugmynd_nf",
            "hugmynd_þf",
            "leit_nf",
            "leit_þf",
            "dauðaleit_nf",
            "dauðaleit_þf",
            "lykill_nf",
            "lykill_þf",
            "uppskrift_nf",
            "uppskrift_þf",
            # "grín_þf"
        }
        # The macro %noun is resolved by calling the function wrong_noun_af()
        # with the potentially matching tree node as an argument.
        cls.ctx_noun_af_obj = {"noun": partial(wrong_noun_af, NOUNS_AF_OBJ)}
        af_lemmas = set(n.split("_")[0] for n in NOUNS_AF_OBJ)
        cls.add_pattern(
            (
                af_lemmas,  # Trigger lemmas for this pattern
                "NP > { %noun PP > { P > { 'af' } } }",
                lambda self, match: self.wrong_af_use(match, cls.ctx_noun_af_obj),
                cls.ctx_noun_af_obj,
            )
        )
        cls.add_pattern(
            (
                af_lemmas,  # Trigger lemmas for this pattern
                "VP > { VP >> { %noun } PP > { P > { 'af' } } }",
                lambda self, match: self.wrong_af_use(match, cls.ctx_noun_af_obj),
                cls.ctx_noun_af_obj,
            )
        )
        cls.add_pattern(
            (
                af_lemmas,  # Trigger lemmas for this pattern
                "VP > { PP > { NP > %noun } PP > { 'af' } }",
                lambda self, match: self.wrong_af_use(match, cls.ctx_noun_af_obj),
                cls.ctx_noun_af_obj,
            )
        )

        def wrong_noun_að(nouns: Set[str], tree: SimpleTree) -> bool:
            """ Context matching function for the %noun macro in combination
                with 'að' """
            lemma = tree.own_lemma
            if not lemma:
                # The passed-in tree node is probably not a terminal
                return False
            try:
                case = (set(tree.variants) & {"nf", "þf", "þgf", "ef"}).pop()
            except KeyError:
                return False
            return (lemma + "_" + case) in nouns

        NOUNS_AÐ: Set[str] = {
            "tag_þgf",
            "togi_þgf",
            "kraftur_þgf",
            "hálfa_þgf",
            "hálfur_þgf",
        }
        # The macro %noun is resolved by calling the function wrong_noun_að()
        # with the potentially matching tree node as an argument.
        cls.ctx_noun_að = {"noun": partial(wrong_noun_að, NOUNS_AÐ)}
        að_lemmas = set(n.split("_")[0] for n in NOUNS_AÐ)
        cls.add_pattern(
            (
                að_lemmas,  # Trigger lemma for this pattern
                "PP > { P > { 'að' } NP > { %noun } }",
                lambda self, match: self.wrong_að_use(match, cls.ctx_noun_að),
                cls.ctx_noun_að,
            )
        )

        def maybe_place(tree: SimpleTree) -> bool:
            """ Context matching function for the %maybe_place macro.
                Returns True if the associated lemma is an uppercase
                word that might be a place name. """
            lemma = tree.lemma
            return lemma[0].isupper() if lemma else False

        # Check prepositions used with place names
        cls.ctx_place_names = {"maybe_place": maybe_place}
        cls.add_pattern(
            (
                frozenset(("á", "í")),  # Trigger lemmas for this pattern
                "PP > { P > ('á' | 'í') NP > %maybe_place }",
                lambda self, match: self.check_pp_with_place(match),
                cls.ctx_place_names,
            )
        )
        # Check use of 'bjóða e-m birginn' instead of 'bjóða e-m byrginn'
        # !!! TODO: This is a provisional placeholder for similar cases
        cls.add_pattern(
            (
                "birgir",  # Trigger lemma for this pattern
                "VP > [ VP > { 'bjóða' } .* NP-IOBJ .* NP-OBJ > { \"birginn\" } ]",
                cls.wrong_noun_with_verb,
                None,
            )
        )
        # Check use of "vera að" instead of a simple verb
        cls.add_pattern(
            (
                "vera",  # Trigger lemma for this pattern
                "IP > {VP > [VP > { @'vera' } (ADVP|NP-SUBJ)? IP-INF > {TO > nhm}]}",
                lambda self, match: self.vera_að(match),
                None,
            )
        )

        # Check mood in subclauses

        # Concessive clause - viðurkenningarsetning
        cls.add_pattern(
            (
                frozenset(
                    ("þrátt fyrir", "þrátt", "þó", "þótt")
                ),  # Trigger lemmas for this pattern
                "CP-ADV-ACK > { IP >> {VP > so_fh} }",
                lambda self, match: self.mood_ind("ACK", match),
                None,
            )
        )
        # Relative clause - tilvísunarsetning
        cls.add_pattern(
            (
                frozenset(("sem", "er")),  # Trigger lemmas for this pattern
                "CP-REL > { IP >> {VP > so_vh} }",
                lambda self, match: self.mood_sub("REL", match),
                None,
            )
        )
        # Temporal clause - tíðarsetning
        cls.add_pattern(
            (
                frozenset(
                    ("áður", "eftir", "þangað", "þegar")
                ),  # Trigger lemmas for this pattern
                "CP-ADV-TEMP > { IP >> {VP > so_vh} }",
                lambda self, match: self.mood_sub("TEMP/w", match),
                None,
            )
        )
        # Conditional clause - skilyrðissetning
        cls.add_pattern(
            (
                frozenset(("ef", "svo")),  # Trigger lemmas for this pattern
                "CP-ADV-COND > { IP >> {VP > so_vh} }",
                lambda self, match: self.mood_sub("COND", match),
                None,
            )
        )
        # Purpose clause - tilgangssetning
        cls.add_pattern(
            (
                frozenset(("til", "svo")),  # Trigger lemmas for this pattern
                "CP-ADV-PURP > { IP >> {VP > so_fh} }",
                lambda self, match: self.mood_ind("PURP", match),
                None,
            )
        )
        # Article errors; demonstrative pronouns and nouns with an article
        cls.add_pattern(
            (
                # TODO: The trigger lemmas originally included 'segja', is that correct?
                frozenset(("sá", "þessi")),  # Trigger lemmas for this pattern
                "NP > [.* fn .* no_gr]",
                lambda self, match: self.doubledefinite(match),
                None,
            )
        )

        # Check errors in dir4loc
        def dir4loc(verbs: Set[str], tree: SimpleTree) -> bool:
            """ Context matching function for the %noun macro in combination
                with 'að' """
            lemma = tree.own_lemma
            if not lemma:
                # The passed-in tree node is probably not a terminal
                return False
            return lemma in verbs

        VERBS: FrozenSet[str] = frozenset(("safna", "kaupa", "læsa", "geyma"))
        # The macro %verb is resolved by calling the function dir4loc()
        # with the potentially matching tree node as an argument.
        cls.ctx_dir_loc = {"verb": partial(dir4loc, VERBS)}
        cls.add_pattern(
            (
                "út",  # Trigger lemma for this pattern
                "VP > { VP > { %verb } NP > { PP > { ADVP > { 'út' } P > { 'í' } NP > { 'búð' } } } }",
                lambda self, match: self.dir_loc(match),
                cls.ctx_dir_loc,
            )
        )
        cls.add_pattern(
            (
                "inn",  # Trigger lemma for this pattern
                "VP > { VP > { %verb } ADVP > { 'saman' } PP > { ADVP > { 'inn' } P > { 'í' } NP } }",
                lambda self, match: self.dir_loc(match),
                cls.ctx_dir_loc,
            )
        )
        cls.add_pattern(
            (
                "inn",  # Trigger lemma for this pattern
                "VP > { VP > { %verb } NP > { PP > { ADVP > { 'inn' } } } }",
                lambda self, match: self.dir_loc(match),
                cls.ctx_dir_loc,
            )
        )
        cls.add_pattern(
            (
                "inn",  # Trigger lemma for this pattern
                "VP > { VP > { %verb } ADVP > { 'inn' } }",
                lambda self, match: self.dir_loc(match),
                cls.ctx_dir_loc,
            )
        )

        cls.add_pattern(
            (
                "út",  # Trigger lemma for this pattern
                "( PP|VP|IP ) > [ .* ADVP > { 'út' } PP > [ P > { ( 'í'|'á'|'um' ) } NP > ( no_þgf|pfn_þgf ) ] ]",
                lambda self, match: self.dir_loc(match),
                None,
            )
        )
        cls.add_pattern(
            (
                "út",  # Trigger lemma for this pattern
                "( PP|VP|IP ) > [ .* VP > { 'hafa' } .* ADVP > { 'út' } PP > [ P > { ( 'í'|'á'|'um' ) } NP > ( no_þgf|pfn_þgf ) ] ]",
                lambda self, match: self.dir_loc(match),
                None,
            )
        )
        cls.add_pattern(
            (
                "út",  # Trigger lemma for this pattern
                "NP > [ ( no_nf|pfn_nf ) PP > [ ADVP > { 'út' } PP > [ P > { ( 'í'|'á'|'um' ) } NP > ( no_þgf|pfn_þgf ) ] ] ]",
                lambda self, match: self.dir_loc(match),
                None,
            )
        )
        cls.add_pattern(
            (
                "út",  # Trigger lemma for this pattern
                "( IP|NP|VP ) > { IP >> [ .* ADVP > { 'út' } ] PP > [ P > { ( 'í'|'á'|'um' ) } NP > ( no_þgf|pfn_þgf ) ] }",
                lambda self, match: self.dir_loc(match),
                None,
            )
        )
        cls.add_pattern(
            (
                "út",  # Trigger lemma for this pattern
                "VP > [ .* VP > { VP > [ 'vera' ] IP >> { ADVP > [ 'út' ] } } .* PP > [ P > [ 'á' ] NP > { ( no_þgf|pfn_þgf ) } ] .* ]",
                lambda self, match: self.dir_loc(match),
                None,
            )
        )
        cls.add_pattern(
            (
                "út",  # Trigger lemma for this pattern
                "VP > [ VP > [ 'gera' ] NP > [ .* PP > { ADVP > { 'út' } P > [ 'í' ] NP } ] ]",
                lambda self, match: self.dir_loc(match),
                None,
            )
        )
        cls.add_pattern(
            (
                "útá",  # Trigger lemma for this pattern
                "PP > { P > { 'útá' } NP > { ( no_þgf|pfn_þgf ) } }",
                lambda self, match: self.dir_loc_comp(match),
                None,
            )
        )
        cls.add_pattern(
            (
                "útí",  # Trigger lemma for this pattern
                "PP > { P > { 'útí' } NP > { ( no_þgf|pfn_þgf ) } }",
                lambda self, match: self.dir_loc_comp(match),
                None,
            )
        )
        cls.add_pattern(
            (
                "inn",  # Trigger lemma for this pattern
                "( PP|VP|IP ) > [ .* ADVP > { 'inn' } PP > { P > { ( 'í'|'á' ) } NP > { ( no_þgf|pfn_þgf ) } } .* ]",
                #    "( PP|VP|IP ) > [ .* ADVP > { 'inn' } .* PP > { P > { ( 'í'|'á' ) } NP > { ( no_þgf|pfn_þgf ) } } .* ]",
                lambda self, match: self.dir_loc(match),
                None,
            )
        )
        cls.add_pattern(
            (
                "inn",  # Trigger lemma for this pattern
                "( IP|NP|VP ) > { IP >> [ .* ADVP > { 'inn' } ] PP > [ P > { ( 'í'|'á' ) } NP > ( no_þgf|pfn_þgf ) ] }",
                lambda self, match: self.dir_loc(match),
                None,
            )
        )
        cls.add_pattern(
            (
                "inn",  # Trigger lemma for this pattern
                "NP > { IP >> { VP > { 'vera' } ADVP > { 'inn' } } PP > [ P > { ( 'í'|'á' ) } NP > ( no_þgf|pfn_þgf ) ] }",
                lambda self, match: self.dir_loc(match),
                None,
            )
        )
        cls.add_pattern(
            (
                "inn",  # Trigger lemma for this pattern
                "VP > { VP > { 'verða' } ADVP > { 'inn' } PP > [ P > { ( 'í'|'á' ) } NP > ( no_þgf|pfn_þgf ) ] }",
                lambda self, match: self.dir_loc(match),
                None,
            )
        )
        cls.add_pattern(
            (
                "geyma",  # Trigger lemma for this pattern
                "VP > { VP > { 'geyma' } ADVP > { 'inn' } PP }",
                lambda self, match: self.dir_loc(match),
                None,
            )
        )
        cls.add_pattern(
            (
                "inná",  # Trigger lemma for this pattern
                "PP > { P > { 'inná' } NP > { ( no_þgf|pfn_þgf ) } }",
                lambda self, match: self.dir_loc_comp(match),
                None,
            )
        )
        cls.add_pattern(
            (
                "inní",  # Trigger lemma for this pattern
                "VP > { VP > [ .* ] NP > { PP > { P > { 'inní' } NP > { ( no_þgf|pfn_þgf ) } } } }",
                # "PP > { P > { 'inní' } NP > { ( no_þgf|pfn_þgf ) } }",
                lambda self, match: self.dir_loc_comp(match),
                None,
            )
        )
        cls.add_pattern(
            (
                "inn",  # Trigger lemma for this pattern
                "VP > [ VP > { ( 'verða'|'vera' ) } .* ADVP > { 'inn' } PP > { P > { 'á' } } ]",
                lambda self, match: self.dir_loc(match),
                None,
            )
        )
        cls.add_pattern(
            (
                "inn",  # Trigger lemma for this pattern
                "VP > [ VP > { 'vera' } .* ADVP > { 'inn' } PP > { P > { 'í' } } ]",
                lambda self, match: self.dir_loc(match),
                None,
            )
        )
        # Catches "Ég hef upp á honum."
        cls.add_pattern(
            (
                "upp",  # Trigger lemma for this pattern
                "( PP|VP|IP ) > [ VP > { ('standa'|'hafa') } .* ADVP > { 'upp' } PP > { P > { ( 'í'|'á' ) } NP > { ( no_þgf|pfn_þgf ) } } ]",
                lambda self, match: self.dir_loc(match),
                None,
            )
        )
        # Catches "Það liggur í augum upp."
        cls.add_pattern(
            (
                "auga",  # Trigger lemma for this pattern
                "VP > [ VP > [ 'liggja' ] PP > [ P > { ( 'í'|'á' ) } NP > { 'auga' } ] ADVP > [ 'upp' ] ]",
                lambda self, match: self.dir_loc(match),
                None,
            )
        )
        cls.add_pattern(
            (
                "teningur",  # Trigger lemma for this pattern
                "PP > [ .* ADVP > { 'upp' } PP > { P > { ( 'í'|'á' ) } NP > { 'teningur' } } ]",
                lambda self, match: self.dir_loc(match),
                None,
            )
        )
        cls.add_pattern(
            (
                "upp",  # Trigger lemma for this pattern
                "( IP|NP|VP ) > [ IP >> { ADVP > { 'upp' } } PP > [ P > { ( 'í'|'á' ) } NP > ( no_þgf|pfn_þgf ) ] ]",
                lambda self, match: self.dir_loc(match),
                None,
            )
        )

        cls.add_pattern(
            (
                "upp",  # Trigger lemma for this pattern
                "VP > [ VP >> { VP > { VP > { 'hafa' } ADVP > { 'upp' } } } PP > [ P > { ( 'í'|'á' ) } NP > ( no_þgf|pfn_þgf ) ] .* ]",
                lambda self, match: self.dir_loc(match),
                None,
            )
        )
        cls.add_pattern(
            (
                "uppá",  # Trigger lemma for this pattern
                "VP > { VP > { 'taka' } NP > { PP > { P > { 'uppá' } NP > { ( no_þgf|pfn_þgf|no_þf|pfn_þf ) } } } }",
                lambda self, match: self.dir_loc_comp(match),
                None,
            )
        )
        cls.add_pattern(
            (
                "uppí",  # Trigger lemma for this pattern
                "PP > { P > { 'uppí' } NP > { ( no_þgf|pfn_þgf ) } }",
                lambda self, match: self.dir_loc_comp(match),
                None,
            )
        )
        cls.add_pattern(
            (
                "uppí",  # Trigger lemma for this pattern
                "VP > { VP > { 'vera' } PP > { P > { 'uppí' } NP > { ( no_þf|pfn_þf ) } } }",
                lambda self, match: self.dir_loc_comp(match),
                None,
            )
        )
        cls.add_pattern(
            (
                "niður",  # Trigger lemma for this pattern
                "( PP|VP|IP ) > [ .* ADVP > { 'niður' } PP > { P > { ( 'í'|'á' ) } NP > ( no_þgf|pfn_þgf ) } ]",
                lambda self, match: self.dir_loc_niður(match),
                None,
            )
        )
        cls.add_pattern(
            (
                "niður",  # Trigger lemma for this pattern
                "VP > [ VP > { 'vera' } .* PP > { ADVP > { 'niður' } P > { 'í' } NP } ]",
                lambda self, match: self.dir_loc_niður(match),
                None,
            )
        )
        cls.add_pattern(
            (
                "verða",  # Trigger lemma for this pattern
                "VP > { VP > { 'verða' } NP > { ( pfn_þgf|abfn_þgf ) } NP > { 'út' 'um' } }",
                lambda self, match: self.dir_loc_ut_um(match),
                None,
            )
        )
        cls.add_pattern(
            (
                "standa",  # Trigger lemma for this pattern
                "IP > { ADVP > { 'upp' } VP > { VP > { 'vera' } NP > { 'standa' } } }",
                lambda self, match: self.dir_loc_standa(match),
                None,
            )
        )
        cls.add_pattern(
            (
                "út",  # Trigger lemma for this pattern
                "VP > { VP > [ 'vera' ] NP > { PP > { ADVP > { 'út' } PP > { P > { 'um' } NP } } } }",
                lambda self, match: self.dir_loc_búð(match),
                None,
            )
        )
        cls.add_pattern(
            (
                "út",  # Trigger lemma for this pattern
                "VP > { VP > [ 'vera' ] NP > [ .* PP > { ADVP > { 'út' } PP > { P > { 'um' } NP } } ] }",
                lambda self, match: self.dir_loc_ut_um(match),
                None,
            )
        )
        cls.add_pattern(
            (
                "út",  # Trigger lemma for this pattern
                "VP > { VP PP >> { NP > { PP > { ADVP > { 'út' } PP > { P > { 'um' } NP } } } } }",
                lambda self, match: self.dir_loc_ut_um(match),
                None,
            )
        )
        cls.add_pattern(
            (
                "út",  # Trigger lemma for this pattern
                "VP > { VP > [ 'vera' ] ADVP > [ 'út' ] PP > { P > [ 'um' ] } }",
                lambda self, match: self.dir_loc_ut_um(match),
                None,
            )
        )
        cls.add_pattern(
            (
                "út",  # Trigger lemma for this pattern
                "VP > { VP > [ 'vera' .* ] NP > { 'út' 'um' } }",
                lambda self, match: self.dir_loc_ut_um(match),
                None,
            )
        )
        cls.add_pattern(
            (
                "útum",  # Trigger lemma for this pattern
                "VP > { VP > { 'vera' } NP > { 'útum' } }",
                lambda self, match: self.dir_loc_ut_um(match),
                None,
            )
        )
        cls.add_pattern(
            (
                "útum",  # Trigger lemma for this pattern
                "VP > { VP > { 'sækja' } PP > { 'um' } NP > { 'útum' } }",
                lambda self, match: self.dir_loc_ut_um(match),
                None,
            )
        )
        cls.add_pattern(
            (
                "út",  # Trigger lemma for this pattern
                "VP > { VP > [ 'vera' .* ] ADVP > { 'út' } PP > { P > { 'um' } NP } }",
                lambda self, match: self.dir_loc_ut_um(match),
                None,
            )
        )
        cls.add_pattern(
            (
                "út",  # Trigger lemma for this pattern
                "VP > { VP > { 'gera' } NP > [ .* PP > { ADVP > { 'út' } P > { 'í' } } ] }",
                lambda self, match: self.dir_loc(match),
                None,
            )
        )
        cls.add_pattern(
            (
                "inn",  # Trigger lemma for this pattern
                "VP > { VP >> { ADVP > { 'hér' } } PP > { ADVP > { 'inn' } } }",
                lambda self, match: self.dir_loc(match),
                None,
            )
        )
        cls.add_pattern(
            (
                "Skagi",  # Trigger lemma for this pattern
                "VP > { VP > { 'vera' } PP >> { PP > { ADVP > { 'upp' } P > { 'á' } NP > { 'Skagi' } } } }",
                lambda self, match: self.dir_loc(match),
                None,
            )
        )

    def run(self) -> None:
        """ Apply the patterns to the sentence """
        tree = None if self._sent is None else self._sent.tree
        if tree is None:
            # No tree: nothing to do
            return
        # Make a set of the lemmas in the sentence.
        # Note that we collect the middle voice lemmas, such as 'dást' for the
        # verb 'dá'. This means that trigger lemmas should also be middle voice lemmas.
        lemmas_mm = self._sent.lemmas_mm
        if not lemmas_mm:
            return
        lemmas = set(lemma.replace("-", "") for lemma in lemmas_mm)

        def lemma_match(trigger: Union[str, FrozenSet[str], Set[str]]) -> bool:
            """ Returns True if any of the given trigger lemmas
                occur in the sentence """
            if not trigger:
                return True
            if isinstance(trigger, str):
                return trigger in lemmas
            return bool(lemmas & trigger)

        for trigger, pattern, func, context in self.PATTERNS:
            # We only do the expensive pattern matching if the trigger lemma
            # for a pattern rule (if given) is actually found in the sentence
            if lemma_match(trigger):
                for match in tree.all_matches(pattern, context):
                    # Call the annotation function for this match
                    func(self, match)<|MERGE_RESOLUTION|>--- conflicted
+++ resolved
@@ -276,11 +276,11 @@
         # Find the offending verbal phrase
         vp = match.first_match("VP > { 'spyrja' }")
         # Find the attached prepositional/adverbial phrase
-        pp = match.first_match('P > { "af" }')
-        if pp is None:
-            pp = match.first_match('ADVP > { "af" }')
+        pp_af = pp.first_match('"af"')
+        if pp_af is None:
+            pp_af = match.first_match('ADVP > { "af" }')
         assert vp is not None
-        assert pp is not None
+        assert pp_af is not None
         # Calculate the start and end token indices, spanning both phrases
         start, end = min(vp.span[0], pp.span[0]), max(vp.span[1], pp.span[1])
         text = "'{0} af' á sennilega að vera '{0} að'".format(vp.tidy_text)
@@ -288,12 +288,7 @@
             "Í samhenginu 'að spyrja að e-u' er notuð "
             "forsetningin 'að', ekki 'af'."
         )
-        if match.tidy_text.count(" af ") == 1:
-            # Only one way to substitute af -> að: do it
-            suggest = match.tidy_text.replace(" af ", " að ")
-        else:
-            # !!! TODO: More intelligent substitution to create a suggestion
-            suggest = ""
+        suggest = match.substituted_text(pp_af, "að")
         self._ann.append(
             Annotation(
                 start=start,
@@ -301,7 +296,7 @@
                 code="P_WRONG_PREP_AF",
                 text=text,
                 detail=detail,
-                original="af",
+                original=match.tidy_text,
                 suggest=suggest,
             )
         )
@@ -724,14 +719,9 @@
         pp_að = pp.first_match('"að"')
         assert pp_að is not None
         # Calculate the start and end token indices, spanning both phrases
-<<<<<<< HEAD
-        start, end = min(np.span[0], pp.span[0]), max(np.span[-1], pp.span[-1])
-        text = "'heiðurinn að' á sennilega að vera 'heiðurinn af'"
-=======
         start, end = min(np.span[0], pp.span[0]), max(np.span[1], pp.span[1])
         suggest = match.substituted_text(pp_að, "af")
         text = f"'{match.tidy_text}' á sennilega að vera '{suggest}'"
->>>>>>> 1e807fd2
         detail = (
             "Í samhenginu 'eiga heiðurinn af' er notuð "
             "forsetningin 'af', ekki 'að'."
@@ -1949,11 +1939,7 @@
             cls.add_pattern(
                 (
                     frozenset(("mörk", "mark")),  # Trigger lemmas for this pattern
-<<<<<<< HEAD
-                    "VP > { VP >> { 'leggja' } PP > { P > 'að' NP > { \"mörkum\" } } }",
-=======
                     "VP > { VP >> { 'leggja' } PP > { \"að\" \"mörkum\" } }",
->>>>>>> 1e807fd2
                     cls.wrong_preposition_að_mörkum,
                     None,
                 )
@@ -1967,23 +1953,6 @@
                     None,
                 )
             )
-<<<<<<< HEAD
-            # Catch "Ég lét gott að mér leiða."   # Two patterns to catch the same sentence due to variable parsing
-            cls.add_pattern(
-                (
-                    "leiður",  # Trigger lemma for this pattern
-                    "VP > { VP > { 'láta' } PP > { P > { \"að\" } 'leiður' } }",
-                    #"IP > { VP > { VP > 'láta' PP > { \"að\" } VP > 'leiða' } }",
-                    cls.wrong_preposition_að_leiða,
-                    None,
-                )
-            )
-            # Catch "Ég lét ekki gott að mér leiða."
-            cls.add_pattern(
-                (
-                    "leiða",  # Trigger lemma for this pattern
-                    "VP > { 'láta' PP > { \"að\" } VP > { 'leiða' } }",
-=======
             # Catch "Ég reyni að leggja eitthvað að mörkum"
             cls.add_pattern(
                 (
@@ -2014,14 +1983,10 @@
                 (
                     frozenset(("leiða", "leiður")),  # Trigger lemma for this pattern (probably a wrong parse)
                     "VP > { IP-INF > { \"að\" \"láta\" } NP-PRD > { \"gott\" } PP > [ \"að\" ( \"mér\" | \"þér\" | \"sér\" ) \"leiða\" ] }",
->>>>>>> 1e807fd2
                     cls.wrong_preposition_að_leiða,
                     None,
                 )
             )
-<<<<<<< HEAD
-            # Catch "Hún fær/hlýtur (ekki) heiðurinn að þessu.", "Hún hafði (ekki) fengið/hlotið heiðurinn að þessu."
-=======
             # Catch "Hún á/fær/hlýtur (ekki) heiðurinn að þessu.", "Hún hafði (ekki) fengið/hlotið heiðurinn að þessu."
             cls.add_pattern(
                 (
@@ -2032,7 +1997,6 @@
                 )
             )
             # Catch alternative parse of the above where the PP is inside the NP-OBJ
->>>>>>> 1e807fd2
             cls.add_pattern(
                 (
                     "heiður",  # Trigger lemma for this pattern
@@ -2041,18 +2005,6 @@
                     None,
                 )
             )
-<<<<<<< HEAD
-            # Catch "Hún fær/hlýtur (ekki) heiðurinn að þessu.", "Hún hafði (ekki) fengið/hlotið heiðurinn að þessu."  # Two patterns to catch the same sentence due to variable parsing
-            cls.add_pattern(
-                (
-                    "heiður",  # Trigger lemma for this pattern
-                    "VP > { VP > { ( 'fá'|'hljóta' ) } NP > { 'heiður' } PP > { 'að' } }",
-                    cls.wrong_preposition_heiður_að,
-                    None,
-                )
-            )
-=======
->>>>>>> 1e807fd2
             # Catch "Hún á (ekki) mikið/fullt/helling/gommu... að börnum."
             cls.add_pattern(
                 (
