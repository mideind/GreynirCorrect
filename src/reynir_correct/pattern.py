"""

    Greynir: Natural language processing for Icelandic

    Sentence tree pattern matching module

    Copyright (C) 2021 Miðeind ehf.

    This software is licensed under the MIT License:

        Permission is hereby granted, free of charge, to any person
        obtaining a copy of this software and associated documentation
        files (the "Software"), to deal in the Software without restriction,
        including without limitation the rights to use, copy, modify, merge,
        publish, distribute, sublicense, and/or sell copies of the Software,
        and to permit persons to whom the Software is furnished to do so,
        subject to the following conditions:

        The above copyright notice and this permission notice shall be
        included in all copies or substantial portions of the Software.

        THE SOFTWARE IS PROVIDED "AS IS", WITHOUT WARRANTY OF ANY KIND,
        EXPRESS OR IMPLIED, INCLUDING BUT NOT LIMITED TO THE WARRANTIES OF
        MERCHANTABILITY, FITNESS FOR A PARTICULAR PURPOSE AND NONINFRINGEMENT.
        IN NO EVENT SHALL THE AUTHORS OR COPYRIGHT HOLDERS BE LIABLE FOR ANY
        CLAIM, DAMAGES OR OTHER LIABILITY, WHETHER IN AN ACTION OF CONTRACT,
        TORT OR OTHERWISE, ARISING FROM, OUT OF OR IN CONNECTION WITH THE
        SOFTWARE OR THE USE OR OTHER DEALINGS IN THE SOFTWARE.


    This module contains the PatternMatcher class, which implements
    functionality to look for questionable grammatical patterns in parse
    trees. These are typically not grammatical errors per se, but rather
    incorrect usage, e.g., attaching a wrong/uncommon preposition
    to a verb. The canonical example is "Ég leitaði af kettinum"
    ("I searched off the cat") which should very likely have been
    "Ég leitaði að kettinum" ("I searched for the cat"). The first form
    is grammatically correct but the meaning is borderline nonsensical.

"""

from typing import List, Tuple, Set, FrozenSet, Callable, Dict, Optional, Union, cast

from threading import Lock
from functools import partial
import os
import json

from reynir import Sentence, NounPhrase
from reynir.simpletree import SimpleTree
from reynir.verbframe import VerbErrors
from reynir.matcher import ContextDict

from .annotation import Annotation


# The types involved in pattern processing
AnnotationFunction = Callable[["PatternMatcher", SimpleTree], None]
PatternTuple = Tuple[
    Union[str, FrozenSet[str]], str, AnnotationFunction, Optional[ContextDict]
]


class IcelandicPlaces:

    """ Wraps a dictionary of Icelandic place names with their
        associated prepositions """

    # This is not strictly accurate as the correct prepositions
    # are based on convention, not rational rules. :/
    _SUFFIX2PREP = {
        "vík": "í",
        # "fjörður": "á",  # Skip this since 'í *firði' is also common
        "eyri": "á",
        "vogur": "í",
        "brekka": "í",
        "staðir": "á",
        # "höfn": "á",  # Skip this since 'í *höfn' is also common
        "eyjar": "í",
        "ey": "í",
        "nes": "á",
        "borg": "í",
    }
    _SUFFIXES = tuple(_SUFFIX2PREP.keys())

    ICELOC_PREP: Optional[Dict[str, str]] = None
    ICELOC_PREP_JSONPATH = os.path.join(
        os.path.dirname(__file__), "resources", "iceloc_prep.json"
    )

    @classmethod
    def _load_json(cls) -> None:
        """ Load the place name dictionary from a JSON file into memory """
        with open(cls.ICELOC_PREP_JSONPATH, encoding="utf-8") as f:
            cls.ICELOC_PREP = json.load(f)

    @classmethod
    def lookup_preposition(cls, place: str) -> Optional[str]:
        """ Look up the correct preposition to use with a placename,
            or None if the placename is not known """
        if cls.ICELOC_PREP is None:
            cls._load_json()
        assert cls.ICELOC_PREP is not None
        prep = cls.ICELOC_PREP.get(place)
        if prep is None and place.endswith(cls._SUFFIXES):
            # Not explicitly known: try to associate a preposition by suffix
            for suffix, prep in cls._SUFFIX2PREP.items():
                if place.endswith(suffix):
                    break
            else:
                # Should not get here
                assert False
                prep = None
        return prep

    @classmethod
    def includes(cls, place: str) -> bool:
        """ Return True if the given place is found in the dictionary """
        if cls.ICELOC_PREP is None:
            cls._load_json()
        assert cls.ICELOC_PREP is not None
        return place in cls.ICELOC_PREP  # pylint: disable=unsupported-membership-test


class PatternMatcher:

    """ Class to match parse trees with patterns to find probable usage errors """

    # The patterns to be matched are created when the
    # first class instance is initialized.

    # Each entry in the patterns list is a tuple of four values:

    # * Trigger lemma, which must be present in the sentence for the pattern
    #   to be applied. This is an optimization only, to save unnecessary matching.
    #   If the trigger is falsy (None, ""), it is not applied and the sentence will be
    #   checked regardless of its content.
    # * Match pattern expression, to be passed to match_pattern()
    # * Annotation function, called for each match
    # * Context dictionary to be passed to match_pattern()

    PATTERNS: List[PatternTuple] = []

    _LOCK = Lock()

    ctx_af: ContextDict = cast(ContextDict, None)
    ctx_að: ContextDict = cast(ContextDict, None)
    ctx_verb_01: ContextDict = cast(ContextDict, None)
    ctx_verb_02: ContextDict = cast(ContextDict, None)
    ctx_noun_að: ContextDict = cast(ContextDict, None)
    ctx_place_names: ContextDict = cast(ContextDict, None)

    def __init__(self, ann: List[Annotation], sent: Sentence) -> None:
        # Annotation list
        self._ann = ann
        # The original sentence object
        self._sent = sent
        # Token list
        self._tokens = sent.tokens
        # Terminal node list
        self._terminal_nodes = sent.terminal_nodes
        # Avoid race conditions in multi-threaded scenarios
        with self._LOCK:
            if not self.PATTERNS:
                # First instance: create the class-wide pattern list
                self.create_patterns()

    def wrong_preposition_af(self, match: SimpleTree) -> None:
        """ Handle a match of a suspect preposition pattern """
        # Find the offending verb phrase
        vp = match.first_match("VP > { %verb }", self.ctx_af)
        if vp is None:
            vp = match.first_match("VP >> { %verb }", self.ctx_af)
        # Find the attached prepositional phrase
        pp = match.first_match('P > { "af" }')
        # Calculate the start and end token indices, spanning both phrases
        assert vp is not None
        assert pp is not None
        start, end = min(vp.span[0], pp.span[0]), max(vp.span[1], pp.span[1])
        text = "'{0} af' á sennilega að vera '{0} að'".format(vp.tidy_text)
        detail = (
            "Sögnin '{0}' tekur yfirleitt með sér "
            "forsetninguna 'að', ekki 'af'.".format(vp.tidy_text)
        )
        if match.tidy_text.count(" af ") == 1:
            # Only one way to substitute af -> að: do it
            suggest = match.tidy_text.replace(" af ", " að ")
        else:
            # !!! TODO: More intelligent substitution to create a suggestion
            suggest = ""
        self._ann.append(
            Annotation(
                start=start,
                end=end,
                code="P_WRONG_PREP_AF",
                text=text,
                detail=detail,
                original="af",
                suggest=suggest,
            )
        )

    def wrong_preposition_að(self, match: SimpleTree) -> None:
        """ Handle a match of a suspect preposition pattern """
        # Find the offending verb phrase
        vp = match.first_match("VP > { %verb }", self.ctx_að)
        if vp is None:
            vp = match.first_match("VP >> { %verb }", self.ctx_að)
        # Find the attached prepositional phrase
        pp = match.first_match('P > { "að" }')
        # Calculate the start and end token indices, spanning both phrases
        assert vp is not None
        assert pp is not None
        start, end = min(vp.span[0], pp.span[0]), max(vp.span[1], pp.span[1])
        text = "'{0} að' á sennilega að vera '{0} af'".format(vp.tidy_text)
        detail = (
            "Sögnin '{0}' tekur yfirleitt með sér "
            "forsetninguna 'af', ekki 'að'.".format(vp.tidy_text)
        )
        if match.tidy_text.count(" að ") == 1:
            # Only one way to substitute að -> af: do it
            suggest = match.tidy_text.replace(" að ", " af ")
        else:
            # !!! TODO: More intelligent substitution to create a suggestion
            suggest = ""
        self._ann.append(
            Annotation(
                start=start,
                end=end,
                code="P_WRONG_PREP_AÐ",
                text=text,
                detail=detail,
                original="að",
                suggest=suggest,
            )
        )

    def wrong_preposition_vitni_af(self, match: SimpleTree) -> None:
        """ Handle a match of a suspect preposition pattern """
        # Find the offending verb phrase
        # Calculate the start and end token indices, spanning both phrases
        start, end = match.span
        text = "'verða vitni af' á sennilega að vera 'verða vitni að'"
        detail = (
            "Í samhenginu 'verða vitni að e-u' er notuð "
            "forsetningin 'að', ekki 'af'."
        )
        if match.tidy_text.count(" af ") == 1:
            # Only one way to substitute af -> að: do it
            suggest = match.tidy_text.replace(" af ", " að ")
        else:
            # !!! TODO: More intelligent substitution to create a suggestion
            suggest = ""
        self._ann.append(
            Annotation(
                start=start,
                end=end,
                code="P_WRONG_PREP_AF",
                text=text,
                detail=detail,
                original="af",
                suggest=suggest,
            )
        )

    def wrong_preposition_heillaður_að(self, match: SimpleTree) -> None:
        """ Handle a match of a suspect preposition pattern """
        # Calculate the start and end token indices, spanning both phrases
        start, end = match.span
        text = "'heillaður að' á sennilega að vera 'heillaður af'"
        detail = (
            "Í samhenginu 'heillaður af e-u' er notuð " "forsetningin 'af', ekki 'að'."
        )
        if match.tidy_text.count(" að ") == 1:
            # Only one way to substitute að -> af: do it
            suggest = match.tidy_text.replace(" að ", " af ")
        else:
            # !!! TODO: More intelligent substitution to create a suggestion
            suggest = ""
        self._ann.append(
            Annotation(
                start=start,
                end=end,
                code="P_WRONG_PREP_AÐ",
                text=text,
                detail=detail,
                original="að",
                suggest=suggest,
            )
        )

    def wrong_preposition_ahyggja_að(self, match: SimpleTree) -> None:
        """ Handle a match of a suspect preposition pattern """
        # Calculate the start and end token indices, spanning both phrases
        start, end = match.span
        text = "'hafa áhyggjur að' á sennilega að vera 'hafa áhyggjur af'"
        detail = (
            "Í samhenginu 'hafa áhyggjur af e-u' er notuð "
            "forsetningin 'af', ekki 'að'."
        )
        if match.tidy_text.count(" af ") == 1:
            # Only one way to substitute af -> að: do it
            suggest = match.tidy_text.replace(" af ", " að ")
        else:
            # !!! TODO: More intelligent substitution to create a suggestion
            suggest = ""
        self._ann.append(
            Annotation(
                start=start,
                end=end,
                code="P_WRONG_PREP_AÐ",
                text=text,
                detail=detail,
                original="af",
                suggest=suggest,
            )
        )

    def wrong_preposition_hluti_að(self, match: SimpleTree) -> None:
        """ Handle a match of a suspect preposition pattern """
        # Calculate the start and end token indices, spanning both phrases
        start, end = match.span
        text = "'hluti að' á sennilega að vera 'hluti af'"
        detail = "Í samhenginu 'hluti af e-u' er notuð " "forsetningin 'af', ekki 'að'."
        if match.tidy_text.count(" að ") == 1:
            # Only one way to substitute að -> af: do it
            suggest = match.tidy_text.replace(" að ", " af ")
        else:
            # !!! TODO: More intelligent substitution to create a suggestion
            suggest = ""
        self._ann.append(
            Annotation(
                start=start,
                end=end,
                code="P_WRONG_PREP_AÐ",
                text=text,
                detail=detail,
                original="að",
                suggest=suggest,
            )
        )

    def wrong_preposition_að_leiðandi(self, match: SimpleTree) -> None:
        """ Handle a match of a suspect preposition pattern """
        # Find the offending adverbial phrase
        advp = match.first_match("ADVP > { 'þar' }", self.ctx_að)
        if advp is None:
            advp = match.first_match("ADVP >> { 'þar' }", self.ctx_að)
        # Find the attached prepositional phrase
        vp = match.first_match('VP > { "leiðandi" }')
        assert advp is not None
        assert vp is not None
        # Calculate the start and end token indices, spanning both phrases
        start, end = min(advp.span[0], vp.span[0]), max(advp.span[1], vp.span[1])
        text = "'þar að leiðandi' á sennilega að vera 'þar af leiðandi'"
        detail = (
            "Í samhenginu 'þar af leiðandi' er notuð " "forsetningin 'af', ekki 'að'."
        )
        if match.tidy_text.count(" að ") == 1:
            # Only one way to substitute að -> af: do it
            suggest = match.tidy_text.replace(" að ", " af ")
        else:
            # !!! TODO: More intelligent substitution to create a suggestion
            suggest = ""
        self._ann.append(
            Annotation(
                start=start,
                end=end,
                code="P_WRONG_PREP_AÐ",
                text=text,
                detail=detail,
                original="að",
                suggest=suggest,
            )
        )

    def wrong_preposition_að_mörkum(self, match: SimpleTree) -> None:
        """ Handle a match of a suspect preposition pattern """
        # Find the offending prepositional phrase
        pp = match.first_match("PP > { 'að' ( 'mark'|'mörk' ) }", self.ctx_að)
        assert pp is not None
        # Calculate the start and end token indices, spanning both phrases
        start, end = pp.span[0], pp.span[1]
        text = "'að mörkum' á sennilega að vera 'af mörkum'"
        detail = (
            "Í samhenginu 'leggja e-ð af mörkum' er notuð "
            "forsetningin 'af', ekki 'að'."
        )
        if match.tidy_text.count(" að ") == 1:
            # Only one way to substitute að -> af: do it
            suggest = match.tidy_text.replace(" að ", " af ")
        else:
            # !!! TODO: More intelligent substitution to create a suggestion
            suggest = ""
        self._ann.append(
            Annotation(
                start=start,
                end=end,
                code="P_WRONG_PREP_AÐ",
                text=text,
                detail=detail,
                original="að",
                suggest=suggest,
            )
        )

    def wrong_preposition_að_leiða(self, match: SimpleTree) -> None:
        """ Handle a match of a suspect preposition pattern """
        # Calculate the start and end token indices, spanning both phrases
        start, end = match.span
        text = "'að leiða' á sennilega að vera 'af leiða'"
        detail = (
            "Í samhenginu 'láta gott af sér leiða' er notuð "
            "forsetningin 'af', ekki 'að'."
        )
        if match.tidy_text.count(" að ") == 1:
            # Only one way to substitute að -> af: do it
            suggest = match.tidy_text.replace(" að ", " af ")
        else:
            # !!! TODO: More intelligent substitution to create a suggestion
            suggest = ""
        self._ann.append(
            Annotation(
                start=start,
                end=end,
                code="P_WRONG_PREP_AÐ",
                text=text,
                detail=detail,
                original="að",
                suggest=suggest,
            )
        )

    def wrong_preposition_heiður_að(self, match: SimpleTree) -> None:
        """ Handle a match of a suspect preposition pattern """
        # Find the offending nominal phrase
        np = match.first_match("NP > { 'heiður' }", self.ctx_að)
        # Find the attached prepositional phrase
        pp = match.first_match("P > { 'að' }", self.ctx_að)
        assert np is not None
        assert pp is not None
        # Calculate the start and end token indices, spanning both phrases
        start, end = min(np.span[0], pp.span[0]), max(np.span[1], pp.span[1])
        text = "'heiðurinn að' á sennilega að vera 'heiðurinn af'"
        detail = (
            "Í samhenginu 'eiga heiðurinn af' er notuð " "forsetningin 'af', ekki 'að'."
        )
        if match.tidy_text.count(" að ") == 1:
            # Only one way to substitute að -> af: do it
            suggest = match.tidy_text.replace(" að ", " af ")
        else:
            # !!! TODO: More intelligent substitution to create a suggestion
            suggest = ""
        self._ann.append(
            Annotation(
                start=start,
                end=end,
                code="P_WRONG_PREP_AÐ",
                text=text,
                detail=detail,
                original="að",
                suggest=suggest,
            )
        )

    def wrong_preposition_eiga_að(self, match: SimpleTree) -> None:
        """ Handle a match of a suspect preposition pattern """
        # Find the offending verb phrase
        vp = match.first_match("VP > { 'eiga' }", self.ctx_að)
        if vp is None:
            vp = match.first_match("VP >> { 'eiga' }", self.ctx_að)
        # Find the nominal object
        np = match.first_match("(NP-OBJ|ADVP)", self.ctx_að)
        # Find the attached prepositional phrase
        pp = match.first_match('P > { "að" }')
        assert vp is not None
        assert np is not None
        assert pp is not None
        # Calculate the start and end token indices, spanning both phrases
        start, end = (
            min(vp.span[0], np.span[0], pp.span[0]),
            max(vp.span[1], np.span[1], pp.span[1]),
        )
        text = "'{0} að' á sennilega að vera '{0} af'".format(np.tidy_text)
        detail = (
            "Orðasambandið 'að eiga {0}' tekur yfirleitt með sér "
            "forsetninguna 'af', ekki 'að'.".format(np.tidy_text)
        )
        if match.tidy_text.count(" að ") == 1:
            # Only one way to substitute að -> af: do it
            suggest = match.tidy_text.replace(" að ", " af ")
        else:
            # !!! TODO: More intelligent substitution to create a suggestion
            suggest = ""
        self._ann.append(
            Annotation(
                start=start,
                end=end,
                code="P_WRONG_PREP_AÐ",
                text=text,
                detail=detail,
                original="að",
                suggest=suggest,
            )
        )

    def wrong_preposition_vera_til_að(self, match: SimpleTree) -> None:
        """ Handle a match of a suspect preposition pattern """
        start, end = match.span
        text = "'til að' á sennilega að vera 'til af'"
        detail = (
            "Orðasambandið 'að vera til af' tekur yfirleitt með sér "
            "forsetninguna 'af', ekki 'að'."
        )
        if match.tidy_text.count(" að ") == 1:
            # Only one way to substitute að -> af: do it
            suggest = match.tidy_text.replace(" að ", " af ")
        else:
            # !!! TODO: More intelligent substitution to create a suggestion
            suggest = ""
        self._ann.append(
            Annotation(
                start=start,
                end=end,
                code="P_WRONG_PREP_AÐ",
                text=text,
                detail=detail,
                original="að",
                suggest=suggest,
            )
        )

    def wrong_preposition_gagn_að(self, match: SimpleTree) -> None:
        """ Handle a match of a suspect preposition pattern """
        start, end = match.span
        text = "'gagn að' á sennilega að vera 'gagn af'"
        detail = (
            "Orðasambandið 'að hafa gagn af e-u' tekur yfirleitt með sér "
            "forsetninguna 'af', ekki 'að'."
        )
        if match.tidy_text.count(" að ") == 1:
            # Only one way to substitute að -> af: do it
            suggest = match.tidy_text.replace(" að ", " af ")
        else:
            # !!! TODO: More intelligent substitution to create a suggestion
            suggest = ""
        self._ann.append(
            Annotation(
                start=start,
                end=end,
                code="P_WRONG_PREP_AÐ",
                text=text,
                detail=detail,
                original="að",
                suggest=suggest,
            )
        )

    def wrong_preposition_að_sjalfu(self, match: SimpleTree) -> None:
        """ Handle a match of a suspect preposition pattern """
        start, end = match.span
        text = "'að sjálfu sér' á sennilega að vera 'af sjálfu sér'"
        detail = (
            "Orðasambandið 'af sjálfu sér' tekur yfirleitt með sér "
            "forsetninguna 'af', ekki 'að'."
        )
        if match.tidy_text.count(" að ") == 1:
            # Only one way to substitute að -> af: do it
            suggest = match.tidy_text.replace(" að ", " af ")
        else:
            # !!! TODO: More intelligent substitution to create a suggestion
            suggest = ""
        self._ann.append(
            Annotation(
                start=start,
                end=end,
                code="P_WRONG_PREP_AÐ",
                text=text,
                detail=detail,
                original="að",
                suggest=suggest,
            )
        )

    def wrong_preposition_frettir_að(self, match: SimpleTree) -> None:
        """ Handle a match of a suspect preposition pattern """
        # Find the offending preposition
        pp = match.first_match("P > { 'að' }", self.ctx_að)
        assert pp is not None
        # Calculate the start and end token indices, spanning both phrases
        start, end = pp.span[0], pp.span[1]
        text = "'að' á sennilega að vera 'af'"
        detail = (
            "Orðasambandið 'fréttir berast af e-u' tekur yfirleitt með sér "
            "forsetninguna 'af', ekki 'að'."
        )
        if match.tidy_text.count(" að ") == 1:
            # Only one way to substitute að -> af: do it
            suggest = match.tidy_text.replace(" að ", " af ")
        else:
            # !!! TODO: More intelligent substitution to create a suggestion
            suggest = ""
        self._ann.append(
            Annotation(
                start=start,
                end=end,
                code="P_WRONG_PREP_AÐ",
                text=text,
                detail=detail,
                original="að",
                suggest=suggest,
            )
        )

    def wrong_preposition_stafa_að(self, match: SimpleTree) -> None:
        """ Handle a match of a suspect preposition pattern """
        # Find the offending verbal phrase
        vp = match.first_match("VP > { 'stafa' }", self.ctx_að)
        assert vp is not None
        start, end = match.span
        if " að " in vp.tidy_text:
            text = "'{0}' á sennilega að vera '{1}'".format(
                vp.tidy_text, vp.tidy_text.replace(" að ", " af ")
            )
        else:
            text = "'{0} að' á sennilega að vera '{0} af'".format(vp.tidy_text)
        detail = (
            "Orðasambandið 'að stafa af e-u' tekur yfirleitt með sér "
            "forsetninguna 'af', ekki 'að'."
        )
        if match.tidy_text.count(" að ") == 1:
            # Only one way to substitute að -> af: do it
            suggest = match.tidy_text.replace(" að ", " af ")
        else:
            # !!! TODO: More intelligent substitution to create a suggestion
            suggest = ""
        self._ann.append(
            Annotation(
                start=start,
                end=end,
                code="P_WRONG_PREP_AÐ",
                text=text,
                detail=detail,
                original="að",
                suggest=suggest,
            )
        )

    def wrong_preposition_ólétt_að(self, match: SimpleTree) -> None:
        """ Handle a match of a suspect preposition pattern """
        # Find the offending nominal phrase
        np = match.first_match("NP > { 'óléttur' }", self.ctx_að)
        # Find the attached prepositional phrase
        pp = match.first_match("P > { 'að' }", self.ctx_að)
        assert np is not None
        assert pp is not None
        # Calculate the start and end token indices, spanning both phrases
        start, end = min(np.span[0], pp.span[0]), max(np.span[1], pp.span[1])
        text = "'{0} að' á sennilega að vera '{0} af'".format(np.tidy_text)
        detail = (
            "Orðasambandið 'að vera ólétt/ur af e-u' tekur yfirleitt með sér "
            "forsetninguna 'af', ekki 'að'."
        )
        if match.tidy_text.count(" að ") == 1:
            # Only one way to substitute að -> af: do it
            suggest = match.tidy_text.replace(" að ", " af ")
        else:
            # !!! TODO: More intelligent substitution to create a suggestion
            suggest = ""
        self._ann.append(
            Annotation(
                start=start,
                end=end,
                code="P_WRONG_PREP_AÐ",
                text=text,
                detail=detail,
                original="að",
                suggest=suggest,
            )
        )

    def wrong_preposition_heyra_að(self, match: SimpleTree) -> None:
        """ Handle a match of a suspect preposition pattern """
        # Find the offending verbal phrase
        vp = match.first_match("VP > { 'heyra' }", self.ctx_að)
        # Find the attached prepositional phrase
        pp = match.first_match("P > { 'að' }", self.ctx_að)
        assert vp is not None
        assert pp is not None
        # Calculate the start and end token indices, spanning both phrases
        start, end = min(vp.span[0], pp.span[0]), max(vp.span[1], pp.span[1])
        if " að " in vp.tidy_text:
            text = "'{0}' á sennilega að vera '{1}'".format(
                vp.tidy_text, vp.tidy_text.replace(" að ", " af ")
            )
        else:
            text = "'{0} að' á sennilega að vera '{0} af'".format(vp.tidy_text)
        detail = (
            "Orðasambandið 'að heyra af e-u' tekur yfirleitt með sér "
            "forsetninguna 'af', ekki 'að'."
        )
        if match.tidy_text.count(" að ") == 1:
            # Only one way to substitute að -> af: do it
            suggest = match.tidy_text.replace(" að ", " af ")
        else:
            # !!! TODO: More intelligent substitution to create a suggestion
            suggest = ""
        self._ann.append(
            Annotation(
                start=start,
                end=end,
                code="P_WRONG_PREP_AÐ",
                text=text,
                detail=detail,
                original="að",
                suggest=suggest,
            )
        )

    def wrong_preposition_hafa_gaman_að(self, match: SimpleTree) -> None:
        """ Handle a match of a suspect preposition pattern """
        # Find the offending nominal phrase
        np = match.first_match("NP > { 'gaman' }", self.ctx_að)
        # Find the attached prepositional phrase
        pp = match.first_match("P > { 'að' }", self.ctx_að)
        assert np is not None
        assert pp is not None
        # Calculate the start and end token indices, spanning both phrases
        start, end = min(np.span[0], pp.span[0]), max(np.span[1], pp.span[1])
        text = "'gaman að' á sennilega að vera 'gaman af'"
        detail = (
            "Orðasambandið 'að hafa gaman af e-u' tekur yfirleitt með sér "
            "forsetninguna 'af', ekki 'að'."
        )
        if match.tidy_text.count(" að ") == 1:
            # Only one way to substitute að -> af: do it
            suggest = match.tidy_text.replace(" að ", " af ")
        else:
            # !!! TODO: More intelligent substitution to create a suggestion
            suggest = ""
        self._ann.append(
            Annotation(
                start=start,
                end=end,
                code="P_WRONG_PREP_AÐ",
                text=text,
                detail=detail,
                original="að",
                suggest=suggest,
            )
        )

    def wrong_preposition_valinn_að(self, match: SimpleTree) -> None:
        """ Handle a match of a suspect preposition pattern """
        # Find the offending nominal phrase
        np = match.first_match("NP > { 'velja' }", self.ctx_að)
        if np is None:
            np = match.first_match("NP > { 'valinn' }", self.ctx_að)
        assert np is not None
        start, end = match.span
        if " að " in np.tidy_text:
            text = "'{0}' á sennilega að vera '{0}'".format(np.tidy_text)
        else:
            text = "'{0} að' á sennilega að vera '{0} af'".format(np.tidy_text)
        detail = (
            "Orðasambandið 'að vera valin/n af e-m' tekur yfirleitt með sér "
            "forsetninguna 'af', ekki 'að'."
        )
        if match.tidy_text.count(" að ") == 1:
            # Only one way to substitute að -> af: do it
            suggest = match.tidy_text.replace(" að ", " af ")
        else:
            # !!! TODO: More intelligent substitution to create a suggestion
            suggest = ""
        self._ann.append(
            Annotation(
                start=start,
                end=end,
                code="P_WRONG_PREP_AÐ",
                text=text,
                detail=detail,
                original="að",
                suggest=suggest,
            )
        )

    def wrong_að_use(self, match: SimpleTree, context: ContextDict) -> None:
        """ Handle a match of a suspect preposition pattern """
        # Find the offending noun
        np = match.first_match(" %noun ", context)
        # Find the attached prepositional phrase
        pp = match.first_match("P > { 'að' }")
        assert np is not None
        assert pp is not None
        # Calculate the start and end token indices, spanning both phrases
        start, end = min(np.span[0], pp.span[0]), max(np.span[1], pp.span[1])
        text = "Hér á líklega að vera forsetningin 'af' í stað 'að'."
        detail = "Í samhenginu '{0}' er rétt að nota forsetninguna 'af' í stað 'að'.".format(
            match.tidy_text
        )
        if match.tidy_text.count(" af ") == 1:
            # Only one way to substitute af -> að: do it
            suggest = match.tidy_text.replace(" að ", " af ")
        else:
            # !!! TODO: More intelligent substitution to create a suggestion
            suggest = ""
        self._ann.append(
            Annotation(
                start=start,
                end=end,
                code="P_WRONG_PREP_AÐ",
                text=text,
                detail=detail,
                original="að",
                suggest=suggest,
            )
        )

    def check_pp_with_place(self, match: SimpleTree) -> None:
        """ Check whether the correct preposition is being used with a place name """
        place = match.NP.lemma
        correct_preposition = IcelandicPlaces.lookup_preposition(place)
        if correct_preposition is None:
            # This is not a known or likely place name
            return
        preposition = match.P.lemma
        if correct_preposition == preposition:
            # Correct: return
            return
        start, end = match.span
        suggest = match.tidy_text.replace(preposition, correct_preposition, 1)
        text = "Rétt er að rita '{0}'".format(suggest)
        detail = (
            "Ýmist eru notaðar forsetningarnar 'í' eða 'á' með nöfnum "
            "staða, bæja og borga. Í tilviki {0:ef} er notuð forsetningin '{1}'.".format(
                NounPhrase(place), correct_preposition
            )
        )
        self._ann.append(
            Annotation(
                start=start,
                end=end,
                code="P_WRONG_PLACE_PP",
                text=text,
                detail=detail,
                original=preposition,
                suggest=suggest,
            )
        )

    def wrong_noun_with_verb(self, match: SimpleTree) -> None:
        """ Wrong noun used with a verb, for instance
            'bjóða e-m birginn' instead of 'byrginn' """
        # TODO: This code is provisional, intended as a placeholder for similar cases
        start, end = match.span
        text = "Mælt er með að rita 'bjóða e-m byrginn' í stað 'birginn'."
        detail = text
        tidy_text = match.tidy_text
        suggest = tidy_text.replace("birginn", "byrginn", 1)
        self._ann.append(
            Annotation(
                start=start,
                end=end,
                code="P_WRONG_NOUN_WITH_VERB",
                text=text,
                detail=detail,
                original="birginn",
                suggest=suggest,
            )
        )

    def wrong_verb_use(
        self, match: SimpleTree, correct_verb: str, context: ContextDict,
    ) -> None:
        """ Annotate wrong verbs being used with nouns,
            for instance 'byði hnekki' where the verb should
            be 'bíða' -> 'biði hnekki' instead of 'bjóða' """
        vp = match.first_match("VP > { %verb }", context)
        assert vp is not None
        verb = next(ch for ch in vp.children if ch.tcat == "so").own_lemma_mm
        np = match.first_match("NP >> { %noun }", context)
        assert np is not None
        start, end = min(vp.span[0], np.span[0]), max(vp.span[1], np.span[1])
        # noun = next(ch for ch in np.leaves if ch.tcat == "no").own_lemma
        text = "Hér á líklega að vera sögnin '{0}' í stað '{1}'.".format(
            correct_verb, verb
        )
        detail = "Í samhenginu '{0}' er rétt að nota sögnina '{1}' í stað '{2}'.".format(
            match.tidy_text, correct_verb, verb
        )
        suggest = ""
        self._ann.append(
            Annotation(
                start=start,
                end=end,
                code="P_WRONG_VERB_USE",
                text=text,
                detail=detail,
                original=verb,
                suggest=suggest,
            )
        )

    def vera_að(self, match: SimpleTree) -> None:
        start, end = match.span
        text = "Mælt er með að sleppa 'vera að' og beygja frekar sögnina."
        detail = text
        # tidy_text = match.tidy_text
        self._ann.append(
            Annotation(
                start=start,
                end=end,
                code="P_VeraAð",
                text=text,
                detail=detail,
                original="vera að",
            )
        )

    @classmethod
    def create_patterns(cls) -> None:
        """ Initialize the list of patterns and handling functions """
        p = cls.PATTERNS

        # Access the dictionary of verb+preposition attachment errors
        # from the settings (actually from the reynir settings),
        # read from config/Verbs.conf
        prep_errors = VerbErrors.PREPOSITIONS_ERRORS

        # Build a set of verbs with common af/að errors
        verbs_af: Set[str] = set()
        verbs_að: Set[str] = set()

        for verb, d in prep_errors.items():

            if "_" in verb:
                # At this point, we're not interested in composites ('birgja_sig' etc.)
                continue

            spec = d.get("af")
            if spec is not None:
                # Decipher the error specification from config/Verbs.conf
                a = spec.split(", ")
                if len(a) >= 2 and a[0] == "PP":
                    a = a[1].split()
                    if len(a) == 2 and a[0] == "/að" and a[1] == "þgf":
                        # Found a verb that has a correction from 'af' to 'að'
                        verbs_af.add(verb)
                continue

            spec = d.get("að")
            if spec is not None:
                # Decipher the error specification from config/Verbs.conf
                a = spec.split(", ")
                if len(a) >= 2 and a[0] == "PP":
                    a = a[1].split()
                    if len(a) == 2 and a[0] == "/af" and a[1] == "þgf":
                        # Found a verb that has a correction from 'að' to 'af'
                        verbs_að.add(verb)
                continue

        if verbs_af:
            # Create matching patterns with a context that catches the af/að verbs.

            # The following context dictionary defines a resolver function for the
            # '%verb' macro. This function returns True if the potentially matching
            # tree node refers to a lemma that is one of the að/af verbs, and that verb
            # does not have arguments (i.e. it doesn't have 1 or 2 arguments; it may
            # have none or 0). An example is a 'so_0_gm_fh_nt' terminal matching the
            # verb 'leita'.

            # Note that we use the own_lemma_mm property instead of own_lemma. This
            # means that the lambda condition matches middle voice stem forms,
            # such as 'dást' instead of 'dá'.
            cls.ctx_af = {
                "verb": lambda tree: (
                    tree.own_lemma_mm in verbs_af
                    and not (set(tree.variants) & {"1", "2"})
                )
            }
            # Catch sentences such as 'Jón leitaði af kettinum'
            p.append(
                (
                    "af",  # Trigger lemma for this pattern
                    'VP > { VP >> { %verb } PP >> { P > { "af" } } }',
                    cls.wrong_preposition_af,
                    cls.ctx_af,
                )
            )
            # Catch sentences such as 'Vissulega er hægt að brosa af þessu',
            # 'Friðgeir var leitandi af kettinum í allan dag'
            p.append(
                (
                    "af",  # Trigger lemma for this pattern
                    '. > { (NP-PRD | IP-INF) > { VP > { %verb } } PP >> { P > { "af" } } }',
                    cls.wrong_preposition_af,
                    cls.ctx_af,
                )
            )

            # Catch "Þetta er mesta vitleysa sem ég hef orðið vitni af"
            p.append(
                (
                    "vitni",  # Trigger lemma for this pattern
                    "VP > { VP >> [ .* ('verða' | 'vera') .* \"vitni\" ] "
                    'ADVP > "af" }',
                    cls.wrong_preposition_vitni_af,
                    None,
                )
            )
            # Catch "Hún varð vitni af því þegar kúturinn sprakk"
            p.append(
                (
                    "vitni",  # Trigger lemma for this pattern
                    "VP > { VP > [ .* ('verða' | 'vera') .* "
                    'NP-PRD > { "vitni" PP > { P > { "af" } } } ] } ',
                    cls.wrong_preposition_vitni_af,
                    None,
                )
            )

        if verbs_að:
            # Create matching patterns with a context that catches the að/af verbs.
            cls.ctx_að = {
                "verb": lambda tree: (
                    tree.own_lemma_mm in verbs_að
                    and not (set(tree.variants) & {"1", "2"})
                )
            }
            # Catch sentences such as 'Jón heillaðist að kettinum'
            p.append(
                (
                    "að",  # Trigger lemma for this pattern
                    'VP > { VP >> { %verb } PP >> { P > { "að" } } }',
                    cls.wrong_preposition_að,
                    cls.ctx_að,
                )
            )
            # Catch sentences such as 'Vissulega er hægt að heillast að þessu'
            p.append(
                (
                    "að",  # Trigger lemma for this pattern
                    '. > { (NP-PRD | IP-INF) > { VP > { %verb } } PP >> { P > { "að" } } }',
                    cls.wrong_preposition_að,
                    cls.ctx_að,
                )
            )

            # Catch "Þetta er fallegasta kona sem ég hef orðið heillaður að"
            p.append(
                (
                    "heilla",  # Trigger lemma for this pattern
                    "VP > { VP > [ .* ('verða' | 'vera') ] NP-PRD > [ .* 'heilla' .* ADVP > { \"að\" } ] }",
                    cls.wrong_preposition_heillaður_að,
                    None,
                )
            )

            # Catch "Ég er ekki hluti að heildinni."
            p.append(
                (
                    "hluti",  # Trigger lemma for this pattern
                    "VP > { VP > { 'vera' NP-PRD > { 'hluti' } } PP > { 'að' } }",
                    cls.wrong_preposition_hluti_að,
                    None,
                )
            )
            # Catch "Við höfum öll verið hluti að heildinni."
            p.append(
                (
                    "hluti",  # Trigger lemma for this pattern
                    "VP > { VP > { VP > { 'vera' 'hluti' } } PP > { 'að' } }",
                    cls.wrong_preposition_hluti_að,
                    None,
                )
            )

            # Catch "Þar að leiðandi virkar þetta.", "Þetta virkar þar að leiðandi."
            p.append(
                (
                    "leiða",  # Trigger lemma for this pattern
                    "(IP | VP) > { ADVP > { 'þar' } ADVP > { 'að' } VP > { 'leiða' } }",
                    cls.wrong_preposition_að_leiðandi,
                    None,
                )
            )

            # Catch "Ég hef (ekki) ekki áhyggjur að honum.", "Ég hef áhyggjur að því að honum líði illa."
            p.append(
                (
                    "áhyggja",  # Trigger lemma for this pattern
                    "VP > { VP >> { 'áhyggja' } PP > { 'að' } }",
                    cls.wrong_preposition_ahyggja_að,
                    None,
                )
            )

<<<<<<< HEAD
            # Catch "Ég lagði (ekki) mikið að mörkum.", "Ég hafði lagt mikið að mörkum."
        #    p.append(
        #        (
        #            "mark",  # Trigger lemma for this pattern
        #            "VP > { VP > { 'leggja' } PP > { P > 'að' NP > { 'mark' } } }",
        #            cls.wrong_preposition_að_mörkum,
        #            None,
        #        )
        #    )
=======
>>>>>>> 804188e6
            # Catch "Ég hafði ekki lagt mikið að mörkum."
            p.append(
                (
                    "mark",  # Trigger lemma for this pattern
                    "VP > { VP >> { 'leggja' } PP > { P > 'að' NP > { 'mark' } } }",
                    cls.wrong_preposition_að_mörkum,
                    None,
                )
            )
            p.append(
                (
                    "mörk",  # Trigger lemma for this pattern
                    "VP > { VP >> { 'leggja' } PP > { P > 'að' NP > { 'mörk' } } }",
                    cls.wrong_preposition_að_mörkum,
                    None,
                )
            )

            # Catch "Ég lét (ekki) gott að mér leiða."
            p.append(
                (
                    "leiða",  # Trigger lemma for this pattern
                    "VP > { VP > { 'láta' } VP > { PP > { 'að' } VP > { 'leiða' } } }",
                    cls.wrong_preposition_að_leiða,
                    None,
                )
            )
            p.append(
                (
                    "leiður",  # Trigger lemma for this pattern
                    "VP > { VP > { 'láta' } PP > { P > { 'að' } 'leiður' } }",
                    cls.wrong_preposition_að_leiða,
                    None,
                )
            )

            # Catch "Hún á (ekki) heiðurinn að þessu.", "Hún hafði (ekki) átt heiðurinn að þessu."
            p.append(
                (
                    "heiður",  # Trigger lemma for this pattern
                    "VP > { VP >> { VP > { 'eiga' } NP > { 'heiður' } } PP > { 'að' } }",
                    cls.wrong_preposition_heiður_að,
                    None,
                )
            )
            # Catch "Hún fær/hlýtur (ekki) heiðurinn að þessu.", "Hún hafði (ekki) fengið/hlotið heiðurinn að þessu."
            p.append(
                (
                    "heiður",  # Trigger lemma for this pattern
                    "VP > { VP > { ( 'fá'|'hljóta' ) } NP > { 'heiður' PP > { 'að' } } }",
                    cls.wrong_preposition_heiður_að,
                    None,
                )
            )
            p.append(
                (
                    "heiður",  # Trigger lemma for this pattern
                    "VP > { VP >> { VP > { NP >> { 'eiga' } NP > { 'heiður' } } } PP > { 'að' } }",
                    cls.wrong_preposition_heiður_að,
                    None,
                )
            )

            # Catch "Hún á (ekki) mikið/fullt/helling/gommu... að börnum."
            p.append(
                (
                    "eiga_so",  # Trigger lemma for this pattern
                    "VP > { VP > { 'eiga' NP } PP > { 'að' } }",
                    cls.wrong_preposition_eiga_að,
                    None,
                )
            )
            # Catch "Hún á (ekki) lítið að börnum."
            p.append(
                (
                    "eiga",  # Trigger lemma for this pattern
                    "VP > { VP > { 'eiga' } ADVP > { 'lítið' } PP > { 'að' } }",
                    cls.wrong_preposition_eiga_að,
                    None,
                )
            )

            # Catch "Það er (ekki) til mikið að þessu."
            p.append(
                (
                    "vera",  # Trigger lemma for this pattern
                    "VP > { VP > { 'vera' } NP > { NP >> { 'til' } PP > { 'að' } } }",
                    cls.wrong_preposition_vera_til_að,
                    None,
                )
            )
            # Catch "Mikið er til að þessu."
            p.append(
                (
                    "vera",  # Trigger lemma for this pattern
                    "( S|VP ) > { NP VP > { 'vera' } ADVP > { 'til' } PP > { 'að' } }",
                    cls.wrong_preposition_vera_til_að,
                    None,
                )
            )
            # Catch "Ekki er mikið til að þessu."
            p.append(
                (
                    "vera",  # Trigger lemma for this pattern
                    "VP > { VP > { 'vera' } ADVP > { 'til' } PP > { 'að' } }",
                    cls.wrong_preposition_vera_til_að,
                    None,
                )
            )

            # Catch "Hún hefur (ekki) gagn að þessu.", "Hún hefur (ekki) haft gagn að þessu."
            p.append(
                (
                    "gagn",  # Trigger lemma for this pattern
                    "VP > { VP >> { NP > { 'gagn' } } PP > { 'að' } }",
                    cls.wrong_preposition_gagn_að,
                    None,
                )
            )
            # Catch "Hvaða gagn hef ég að þessu?"
            p.append(
                (
                    "gagn",  # Trigger lemma for this pattern
                    "S > { NP > { 'gagn' } IP > { VP > { VP > { 'hafa' } PP > { 'að' } } } }",
                    cls.wrong_preposition_gagn_að,
                    None,
                )
            )

            # Catch "Þetta kom (ekki) að sjálfu sér.", "Þetta hafði (ekki) komið að sjálfu sér."
            p.append(
                (
                    "sjálfur",  # Trigger lemma for this pattern
                    "PP > { P > { 'að' } NP > { 'sjálfur' } }",
                    cls.wrong_preposition_að_sjalfu,
                    None,
                )
            )

            # Catch "Fréttir bárust (ekki) að slysinu."
            p.append(
                (
                    "frétt",  # Trigger lemma for this pattern
                    "( IP|VP ) > { NP > { 'frétt' } VP > { PP > { P > { 'að' } } } }",
                    cls.wrong_preposition_frettir_að,
                    None,
                )
            )
            # Catch "Það bárust (ekki) fréttir að slysinu."
            p.append(
                (
                    "frétt",  # Trigger lemma for this pattern
                    "NP > { 'frétt' PP > { P > { 'að' } } }",
                    cls.wrong_preposition_frettir_að,
                    None,
                )
            )

            # Catch "Þetta ræðst (ekki) að eftirspurn.", "Þetta hefur (ekki) ráðist að eftirspurn."
            # Too open, also catches "Hann réðst að konunni."
            #  p.append(
            #      (
            #          "ráða",  # Trigger lemma for this pattern
            #          "VP > { VP >> { 'ráða' } PP > { 'að' } }",
            #          cls.wrong_preposition_raðast_að,
            #          None,
            #      )
            #  )

            # Catch "Hætta stafar (ekki) að þessu.", "Hætta hefur (ekki) stafað að þessu."
            p.append(
                (
                    "stafa",  # Trigger lemma for this pattern
                    "( VP|IP ) > { VP >> { 'stafa' } ( PP|ADVP ) > { 'að' } }",
                    cls.wrong_preposition_stafa_að,
                    None,
                )
            )

            # Catch "Hún er (ekki) ólétt að sínu þriðja barni.", "Hún hefur (ekki) verið ólétt að sínu þriðja barni."
            p.append(
                (
                    "óléttur",  # Trigger lemma for this pattern
                    "VP > { VP > { NP > { 'óléttur' } } PP > { 'að' } }",
                    cls.wrong_preposition_ólétt_að,
                    None,
                )
            )

            # Catch "Hún heyrði að lausa starfinu.", "Hún hefur (ekki) heyrt að lausa starfinu."
            p.append(
                (
                    "heyra",  # Trigger lemma for this pattern
                    "VP > { VP >> { 'heyra' } PP > { 'að' } }",
                    cls.wrong_preposition_heyra_að,
                    None,
                )
            )
            p.append(
                (
                    "heyra",  # Trigger lemma for this pattern
                    "VP > { PP >> { 'heyra' } PP > { 'að' } }",
                    cls.wrong_preposition_heyra_að,
                    None,
                )
            )

            # Catch "Ég hef (ekki) gaman að henni.", "Ég hef aldrei haft gaman að henni."
            p.append(
                (
                    "gaman",  # Trigger lemma for this pattern
                    "VP > { VP >> { VP > { 'hafa' } NP > { 'gaman' } } PP > { 'að' } }",
                    cls.wrong_preposition_hafa_gaman_að,
                    None,
                )
            )

            # Catch "Ég var valinn að henni.", "Ég hafði (ekki) verið valinn að henni."
            p.append(
                (
                    "velja",  # Trigger lemma for this pattern
                    "NP > { NP > { 'velja' } PP > { 'að' } }",
                    cls.wrong_preposition_valinn_að,
                    None,
                )
            )
            # Catch "Ég var ekki valinn að henni."
            p.append(
                (
                    "valinn",  # Trigger lemma for this pattern
                    "NP > { NP > { 'valinn' } PP > { 'að' } }",
                    cls.wrong_preposition_valinn_að,
                    None,
                )
            )
            p.append(
                (
                    "valinn",  # Trigger lemma for this pattern
                    "VP > { VP >> { 'valinn' } PP > { 'að' } }",
                    cls.wrong_preposition_valinn_að,
                    None,
                )
            )

        # Verbs used wrongly with particular nouns
        def wrong_noun(nouns: Set[str], tree: SimpleTree) -> bool:
            """ Context matching function for the %noun macro in combinations
                of verbs and their noun objects """
            lemma = tree.own_lemma
            if not lemma:
                # The passed-in tree node is probably not a terminal
                return False
            try:
                case = (set(tree.variants) & {"nf", "þf", "þgf", "ef"}).pop()
            except KeyError:
                return False
            return (lemma + "_" + case) in nouns

        NOUNS_01 = {
            "ósigur_þf",
            "hnekkir_þf",
            "álitshnekkir_þf",
            "afhroð_þf",
            "bani_þf",
            "færi_ef",
            "boð_ef",
            "átekt_ef",
        }
        # The macro %verb expands to "@'bjóða'" which matches terminals
        # whose corresponding token has a meaning with the 'bjóða' lemma.
        # The macro %noun is resolved by calling the function wrong_noun()
        # with the potentially matching tree node as an argument.
        cls.ctx_verb_01 = {"verb": "@'bjóða'", "noun": partial(wrong_noun, NOUNS_01)}
        p.append(
            (
                "bjóða",  # Trigger lemma for this pattern
                "VP > { VP > { %verb } NP-OBJ >> { %noun } }",
                lambda self, match: self.wrong_verb_use(
                    match, "bíða", cls.ctx_verb_01,
                ),
                cls.ctx_verb_01,
            )
        )

        NOUNS_02 = {"haus_þgf", "þvottur_þgf"}
        cls.ctx_verb_02 = {"verb": "@'hegna'", "noun": partial(wrong_noun, NOUNS_02)}
        p.append(
            (
                "hegna",  # Trigger lemma for this pattern
                "VP > { VP > { %verb } NP-OBJ >> { %noun } }",
                lambda self, match: self.wrong_verb_use(
                    match, "hengja", cls.ctx_verb_02,
                ),
                cls.ctx_verb_02,
            )
        )

        def wrong_noun_að(nouns: Set[str], tree: SimpleTree) -> bool:
            """ Context matching function for the %noun macro in combination
                with 'að' """
            lemma = tree.own_lemma
            if not lemma:
                # The passed-in tree node is probably not a terminal
                return False
            try:
                case = (set(tree.variants) & {"nf", "þf", "þgf", "ef"}).pop()
            except KeyError:
                return False
            return (lemma + "_" + case) in nouns

        NOUNS_AÐ: Set[str] = {
            "tag_þgf",
            "togi_þgf",
            # "sjálfsdáð_þgf",   ## Already corrected
            "kraftur_þgf",
            "hálfa_þgf",
            "hálfur_þgf",
        }
        # The macro %noun is resolved by calling the function wrong_noun_að()
        # with the potentially matching tree node as an argument.
        cls.ctx_noun_að = {"noun": partial(wrong_noun_að, NOUNS_AÐ)}
        p.append(
            (
                "að",  # Trigger lemma for this pattern
                "PP > { P > { 'að' } NP > { %noun } }",
                lambda self, match: self.wrong_að_use(match, cls.ctx_noun_að),
                cls.ctx_noun_að,
            )
        )

        def maybe_place(tree: SimpleTree) -> bool:
            """ Context matching function for the %maybe_place macro.
                Returns True if the associated lemma is an uppercase
                word that might be a place name. """
            lemma = tree.lemma
            return lemma[0].isupper() if lemma else False

        # Check prepositions used with place names
        cls.ctx_place_names = {"maybe_place": maybe_place}
        p.append(
            (
                frozenset(("á", "í")),  # Trigger lemmas for this pattern
                "PP > { P > ('á' | 'í') NP > %maybe_place }",
                lambda self, match: self.check_pp_with_place(match),
                cls.ctx_place_names,
            )
        )

        # Check use of 'bjóða e-m birginn' instead of 'bjóða e-m byrginn'
        # !!! TODO: This is a provisional placeholder for similar cases
        p.append(
            (
                "birgir",  # Trigger lemma for this pattern
                "VP > [ VP > { 'bjóða' } .* NP-IOBJ .* NP-OBJ > { \"birginn\" } ]",
                cls.wrong_noun_with_verb,
                None,
            )
        )

        # Check use of "vera að" instead of a simple verb
        p.append(
            (
                "vera",  # Trigger lemma for this pattern
                "VP > [VP > { @'vera' } (ADVP|NP-SUBJ)? IP-INF > {TO > nhm}]",
                lambda self, match: self.vera_að(match),
                None,
            )
        )

    def run(self) -> None:
        """ Apply the patterns to the sentence """
        tree = None if self._sent is None else self._sent.tree
        if tree is None:
            # No tree: nothing to do
            return
        # Make a set of the lemmas in the sentence
        # (Note: these are ordinary lemmas, not middle voice lemmas, so be careful
        # not to use middle voice lemmas as trigger words)
        if not self._sent.lemmas:
            return
        lemmas = set(lemma.replace("-", "") for lemma in self._sent.lemmas)

        def lemma_match(trigger: Union[str, FrozenSet[str]]) -> bool:
            if not trigger:
                return True
            if isinstance(trigger, str):
                return trigger in lemmas
            return bool(lemmas & trigger)

        for trigger, pattern, func, context in self.PATTERNS:
            # We only do the expensive pattern matching if the trigger lemma
            # for a pattern rule (if given) is actually found in the sentence
            if lemma_match(trigger):
                for match in tree.all_matches(pattern, context):
                    # Call the annotation function for this match
                    func(self, match)
<|MERGE_RESOLUTION|>--- conflicted
+++ resolved
@@ -1095,18 +1095,6 @@
                 )
             )
 
-<<<<<<< HEAD
-            # Catch "Ég lagði (ekki) mikið að mörkum.", "Ég hafði lagt mikið að mörkum."
-        #    p.append(
-        #        (
-        #            "mark",  # Trigger lemma for this pattern
-        #            "VP > { VP > { 'leggja' } PP > { P > 'að' NP > { 'mark' } } }",
-        #            cls.wrong_preposition_að_mörkum,
-        #            None,
-        #        )
-        #    )
-=======
->>>>>>> 804188e6
             # Catch "Ég hafði ekki lagt mikið að mörkum."
             p.append(
                 (
