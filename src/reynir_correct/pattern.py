"""

    Greynir: Natural language processing for Icelandic

    Sentence tree pattern matching module

    Copyright (C) 2021 Miðeind ehf.

    This software is licensed under the MIT License:

        Permission is hereby granted, free of charge, to any person
        obtaining a copy of this software and associated documentation
        files (the "Software"), to deal in the Software without restriction,
        including without limitation the rights to use, copy, modify, merge,
        publish, distribute, sublicense, and/or sell copies of the Software,
        and to permit persons to whom the Software is furnished to do so,
        subject to the following conditions:

        The above copyright notice and this permission notice shall be
        included in all copies or substantial portions of the Software.

        THE SOFTWARE IS PROVIDED "AS IS", WITHOUT WARRANTY OF ANY KIND,
        EXPRESS OR IMPLIED, INCLUDING BUT NOT LIMITED TO THE WARRANTIES OF
        MERCHANTABILITY, FITNESS FOR A PARTICULAR PURPOSE AND NONINFRINGEMENT.
        IN NO EVENT SHALL THE AUTHORS OR COPYRIGHT HOLDERS BE LIABLE FOR ANY
        CLAIM, DAMAGES OR OTHER LIABILITY, WHETHER IN AN ACTION OF CONTRACT,
        TORT OR OTHERWISE, ARISING FROM, OUT OF OR IN CONNECTION WITH THE
        SOFTWARE OR THE USE OR OTHER DEALINGS IN THE SOFTWARE.


    This module contains the PatternMatcher class, which implements
    functionality to look for questionable grammatical patterns in parse
    trees. These are typically not grammatical errors per se, but rather
    incorrect usage, e.g., attaching a wrong/uncommon preposition
    to a verb. The canonical example is "Ég leitaði af kettinum"
    ("I searched off the cat") which should very likely have been
    "Ég leitaði að kettinum" ("I searched for the cat"). The first form
    is grammatically correct but the meaning is borderline nonsensical.

"""

from typing import List, Tuple, Set, FrozenSet, Callable, Dict, Optional, Union, cast

from threading import Lock
from functools import partial
import os
import json

from reynir import Sentence, NounPhrase
from reynir.simpletree import SimpleTree
from reynir.verbframe import VerbErrors
from reynir.matcher import ContextDict

from .annotation import Annotation


# The types involved in pattern processing
AnnotationFunction = Callable[["PatternMatcher", SimpleTree], None]
PatternTuple = Tuple[
    Union[str, FrozenSet[str]], str, AnnotationFunction, Optional[ContextDict]
]


class IcelandicPlaces:

    """ Wraps a dictionary of Icelandic place names with their
        associated prepositions """

    # This is not strictly accurate as the correct prepositions
    # are based on convention, not rational rules. :/
    _SUFFIX2PREP = {
        "vík": "í",
        # "fjörður": "á",  # Skip this since 'í *firði' is also common
        "eyri": "á",
        "vogur": "í",
        "brekka": "í",
        "staðir": "á",
        # "höfn": "á",  # Skip this since 'í *höfn' is also common
        "eyjar": "í",
        "ey": "í",
        "nes": "á",
        "borg": "í",
    }
    _SUFFIXES = tuple(_SUFFIX2PREP.keys())

    ICELOC_PREP: Optional[Dict[str, str]] = None
    ICELOC_PREP_JSONPATH = os.path.join(
        os.path.dirname(__file__), "resources", "iceloc_prep.json"
    )

    @classmethod
    def _load_json(cls) -> None:
        """ Load the place name dictionary from a JSON file into memory """
        with open(cls.ICELOC_PREP_JSONPATH, encoding="utf-8") as f:
            cls.ICELOC_PREP = json.load(f)

    @classmethod
    def lookup_preposition(cls, place: str) -> Optional[str]:
        """ Look up the correct preposition to use with a placename,
            or None if the placename is not known """
        if cls.ICELOC_PREP is None:
            cls._load_json()
        assert cls.ICELOC_PREP is not None
        prep = cls.ICELOC_PREP.get(place)
        if prep is None and place.endswith(cls._SUFFIXES):
            # Not explicitly known: try to associate a preposition by suffix
            for suffix, prep in cls._SUFFIX2PREP.items():
                if place.endswith(suffix):
                    break
            else:
                # Should not get here
                assert False
                prep = None
        return prep

    @classmethod
    def includes(cls, place: str) -> bool:
        """ Return True if the given place is found in the dictionary """
        if cls.ICELOC_PREP is None:
            cls._load_json()
        assert cls.ICELOC_PREP is not None
        return place in cls.ICELOC_PREP  # pylint: disable=unsupported-membership-test


class PatternMatcher:

    """ Class to match parse trees with patterns to find probable usage errors """

    # The patterns to be matched are created when the
    # first class instance is initialized.

    # Each entry in the patterns list is a tuple of four values:

    # * Trigger lemma, which must be present in the sentence for the pattern
    #   to be applied. This is an optimization only, to save unnecessary matching.
    #   If the trigger is falsy (None, ""), it is not applied and the sentence will be
    #   checked regardless of its content.
    # * Match pattern expression, to be passed to match_pattern()
    # * Annotation function, called for each match
    # * Context dictionary to be passed to match_pattern()

    PATTERNS: List[PatternTuple] = []

    _LOCK = Lock()

<<<<<<< HEAD
    ctx_af = cast(ContextDict, None)
    ctx_að = cast(ContextDict, None)
    ctx_noun_af = cast(ContextDict, None)
    ctx_noun_af_obj = cast(ContextDict, None)
    ctx_verb_01 = cast(ContextDict, None)
    ctx_verb_02 = cast(ContextDict, None)
    ctx_place_names = cast(ContextDict, None)
=======
    ctx_af: ContextDict = cast(ContextDict, None)
    ctx_að: ContextDict = cast(ContextDict, None)
    ctx_verb_01: ContextDict = cast(ContextDict, None)
    ctx_verb_02: ContextDict = cast(ContextDict, None)
    ctx_noun_að: ContextDict = cast(ContextDict, None)
    ctx_place_names: ContextDict = cast(ContextDict, None)
>>>>>>> 61949cf7

    def __init__(self, ann: List[Annotation], sent: Sentence) -> None:
        # Annotation list
        self._ann = ann
        # The original sentence object
        self._sent = sent
        # Token list
        self._tokens = sent.tokens
        # Terminal node list
        self._terminal_nodes = sent.terminal_nodes
        # Avoid race conditions in multi-threaded scenarios
        with self._LOCK:
            if not self.PATTERNS:
                # First instance: create the class-wide pattern list
                self.create_patterns()

    def wrong_preposition_af(self, match: SimpleTree) -> None:
        """ Handle a match of a suspect preposition pattern """
        # Find the offending verb phrase
        vp = match.first_match("VP > { %verb }", self.ctx_af)
        if vp is None:
            vp = match.first_match("VP >> { %verb }", self.ctx_af)
        # Find the attached prepositional phrase
        pp = match.first_match('P > { "af" }')
        # Calculate the start and end token indices, spanning both phrases
        assert vp is not None
        assert pp is not None
        start, end = min(vp.span[0], pp.span[0]), max(vp.span[1], pp.span[1])
        text = "'{0} af' á sennilega að vera '{0} að'".format(vp.tidy_text)
        detail = (
            "Sögnin '{0}' tekur yfirleitt með sér "
            "forsetninguna 'að', ekki 'af'.".format(vp.tidy_text)
        )
        if match.tidy_text.count(" af ") == 1:
            # Only one way to substitute af -> að: do it
            suggest = match.tidy_text.replace(" af ", " að ")
        else:
            # !!! TODO: More intelligent substitution to create a suggestion
            suggest = ""
        self._ann.append(
            Annotation(
                start=start,
                end=end,
                code="P_WRONG_PREP_AF",
                text=text,
                detail=detail,
                original="af",
                suggest=suggest,
            )
        )

    def wrong_preposition_að(self, match: SimpleTree) -> None:
        """ Handle a match of a suspect preposition pattern """
        # Find the offending verb phrase
        vp = match.first_match("VP > { %verb }", self.ctx_að)
        if vp is None:
            vp = match.first_match("VP >> { %verb }", self.ctx_að)
        # Find the attached prepositional phrase
        pp = match.first_match('P > { "að" }')
        # Calculate the start and end token indices, spanning both phrases
        assert vp is not None
        assert pp is not None
        start, end = min(vp.span[0], pp.span[0]), max(vp.span[1], pp.span[1])
        text = "'{0} að' á sennilega að vera '{0} af'".format(vp.tidy_text)
        detail = (
            "Sögnin '{0}' tekur yfirleitt með sér "
            "forsetninguna 'af', ekki 'að'.".format(vp.tidy_text)
        )
        if match.tidy_text.count(" að ") == 1:
            # Only one way to substitute að -> af: do it
            suggest = match.tidy_text.replace(" að ", " af ")
        else:
            # !!! TODO: More intelligent substitution to create a suggestion
            suggest = ""
        self._ann.append(
            Annotation(
                start=start,
                end=end,
                code="P_WRONG_PREP_AÐ",
                text=text,
                detail=detail,
                original="að",
                suggest=suggest,
            )
        )

    def wrong_preposition_vitni_af(self, match: SimpleTree) -> None:
        """ Handle a match of a suspect preposition pattern """
        # Find the offending nominal phrase
        np = match.first_match(". > { 'vitni' }", self.ctx_af)
        if np is None:
            np = match.first_match(". >> { 'vitni' }", self.ctx_af)
        # Find the attached prepositional phrase
        pp = match.first_match('P > { "af" }')
        if pp is None:
            pp = match.first_match('ADVP > { "af" }')
        assert np is not None
        assert pp is not None
        # Calculate the start and end token indices, spanning both phrases
        start, end = min(np.span[0], pp.span[0]), max(np.span[1], pp.span[1])
        text = "'verða vitni af' á sennilega að vera 'verða vitni að'"
        detail = (
            "Í samhenginu 'verða vitni að e-u' er notuð "
            "forsetningin 'að', ekki 'af'."
        )
        if match.tidy_text.count(" af ") == 1:
            # Only one way to substitute af -> að: do it
            suggest = match.tidy_text.replace(" af ", " að ")
        else:
            # !!! TODO: More intelligent substitution to create a suggestion
            suggest = ""
        self._ann.append(
            Annotation(
                start=start,
                end=end,
                code="P_WRONG_PREP_AF",
                text=text,
                detail=detail,
                original="af",
                suggest=suggest,
            )
        )

    def wrong_preposition_grin_af(self, match: SimpleTree) -> None:
        """ Handle a match of a suspect preposition pattern """
        # Find the offending verbal and nominal phrases
        vp = match.first_match("VP > { 'gera' }", self.ctx_af)
        np = match.first_match("NP > { 'grín' }", self.ctx_af)
        if np is None:
            np = match.first_match("NP >> { 'grín' }", self.ctx_af)
        # Find the attached prepositional phrase
        pp = match.first_match('P > { "af" }')
        if pp is None:
            pp = match.first_match('ADVP > { "af" }')
        assert np is not None
        assert pp is not None
        # Calculate the start and end token indices, spanning both phrases
        if vp is None:
            start, end = min(np.span[0], pp.span[0]), max(np.span[1], pp.span[1])
        else:
            start, end = min(vp.span[0], np.span[0], pp.span[0]), max(vp.span[1], np.span[1], pp.span[1])
        text = "'gera grín af' á sennilega að vera 'gera grín að'"
        detail = (
            "Í samhenginu 'gera grín að e-u' er notuð "
            "forsetningin 'að', ekki 'af'."
        )
        if match.tidy_text.count(" af ") == 1:
            # Only one way to substitute af -> að: do it
            suggest = match.tidy_text.replace(" af ", " að ")
        else:
            # !!! TODO: More intelligent substitution to create a suggestion
            suggest = ""
        self._ann.append(
            Annotation(
                start=start,
                end=end,
                code="P_WRONG_PREP_AF",
                text=text,
                detail=detail,
                original="af",
                suggest=suggest,
            )
        )

    def wrong_preposition_leida_af(self, match: SimpleTree) -> None:
        """ Handle a match of a suspect preposition pattern """
        # Find the offending verbal and nominal phrases
        vp = match.first_match("VP > { 'leiða' }", self.ctx_af)
        np = match.first_match("NP > { 'líkur' }", self.ctx_af)
        if np is None:
            np = match.first_match("NP >> { 'líkur' }", self.ctx_af)
        # Find the attached prepositional phrase
        pp = match.first_match('P > { "af" }')
        if pp is None:
            pp = match.first_match('ADVP > { "af" }')
        assert vp is not None
        assert np is not None
        assert pp is not None
        # Calculate the start and end token indices, spanning both phrases
        start, end = min(vp.span[0], np.span[0], pp.span[0]), max(vp.span[1], np.span[1], pp.span[1])
        text = "'leiða líkur af' á sennilega að vera 'leiða líkur að'"
        detail = (
            "Í samhenginu 'leiða líkur af e-u' er notuð "
            "forsetningin 'að', ekki 'af'."
        )
        if match.tidy_text.count(" af ") == 1:
            # Only one way to substitute af -> að: do it
            suggest = match.tidy_text.replace(" af ", " að ")
        else:
            # !!! TODO: More intelligent substitution to create a suggestion
            suggest = ""
        self._ann.append(
            Annotation(
                start=start,
                end=end,
                code="P_WRONG_PREP_AF",
                text=text,
                detail=detail,
                original="af",
                suggest=suggest,
            )
        )

    def wrong_preposition_marka_af(self, match: SimpleTree) -> None:
        """ Handle a match of a suspect preposition pattern """
        # Find the offending verbal and nominal phrases
        vp = match.first_match("VP > { 'marka' }", self.ctx_af)
        np = match.first_match("NP > { 'upphaf' }", self.ctx_af)
        if np is None:
            np = match.first_match("NP >> { 'upphaf' }", self.ctx_af)
        # Find the attached prepositional phrase
        pp = match.first_match('P > { "af" }')
        if pp is None:
            pp = match.first_match('ADVP > { "af" }')
        assert vp is not None
        assert np is not None
        assert pp is not None
        # Calculate the start and end token indices, spanning both phrases
        start, end = min(vp.span[0], np.span[0], pp.span[0]), max(vp.span[1], np.span[1], pp.span[1])
        text = "'marka upphaf af' á sennilega að vera 'marka upphaf að'"
        detail = (
            "Í samhenginu 'marka upphaf að e-u' er notuð "
            "forsetningin 'að', ekki 'af'."
        )
        if match.tidy_text.count(" af ") == 1:
            # Only one way to substitute af -> að: do it
            suggest = match.tidy_text.replace(" af ", " að ")
        else:
            # !!! TODO: More intelligent substitution to create a suggestion
            suggest = ""
        self._ann.append(
            Annotation(
                start=start,
                end=end,
                code="P_WRONG_PREP_AF",
                text=text,
                detail=detail,
                original="af",
                suggest=suggest,
            )
        )

    def wrong_preposition_leggja_af(self, match: SimpleTree) -> None:
        """ Handle a match of a suspect preposition pattern """
<<<<<<< HEAD
        # Find the offending verbal phrase
        vp = match.first_match("VP > { 'leggja' }", self.ctx_af)
        if vp is None:
            vp = match.first_match("VP >> { 'leggja' }", self.ctx_af)
        # Find the attached prepositional phrase
        pp = match.first_match('P > { "af" }')
        if pp is None:
            pp = match.first_match('ADVP > { "af" }')
        # Find the offending nominal phrase
        np = match.first_match("NP > { 'völlur' }", self.ctx_af)
        if np is None:
            np = match.first_match("NP >> { 'völlur' }", self.ctx_af)
        assert vp is not None
        assert pp is not None
        assert np is not None
        # Calculate the start and end token indices, spanning both phrases
        start, end = min(vp.span[0], pp.span[0], np.span[0]), max(vp.span[1], pp.span[1], np.span[1])
        text = "'leggja af velli' á sennilega að vera 'leggja að velli'"
        detail = (
            "Í samhenginu 'leggja einhvern að velli' er notuð "
            "forsetningin 'að', ekki 'af'."
=======
        # Calculate the start and end token indices, spanning both phrases
        start, end = match.span
        text = "'heillaður að' á sennilega að vera 'heillaður af'"
        detail = (
            "Í samhenginu 'heillaður af e-u' er notuð " "forsetningin 'af', ekki 'að'."
        )
        if match.tidy_text.count(" að ") == 1:
            # Only one way to substitute að -> af: do it
            suggest = match.tidy_text.replace(" að ", " af ")
        else:
            # !!! TODO: More intelligent substitution to create a suggestion
            suggest = ""
        self._ann.append(
            Annotation(
                start=start,
                end=end,
                code="P_WRONG_PREP_AÐ",
                text=text,
                detail=detail,
                original="að",
                suggest=suggest,
            )
        )

    def wrong_preposition_ahyggja_að(self, match: SimpleTree) -> None:
        """ Handle a match of a suspect preposition pattern """
        # Calculate the start and end token indices, spanning both phrases
        start, end = match.span
        text = "'hafa áhyggjur að' á sennilega að vera 'hafa áhyggjur af'"
        detail = (
            "Í samhenginu 'hafa áhyggjur af e-u' er notuð "
            "forsetningin 'af', ekki 'að'."
>>>>>>> 61949cf7
        )
        if match.tidy_text.count(" af ") == 1:
            # Only one way to substitute af -> að: do it
            suggest = match.tidy_text.replace(" af ", " að ")
        else:
            # !!! TODO: More intelligent substitution to create a suggestion
            suggest = ""
        self._ann.append(
            Annotation(
                start=start,
                end=end,
                code="P_WRONG_PREP_AF",
                text=text,
                detail=detail,
                original="af",
                suggest=suggest,
            )
        )

<<<<<<< HEAD
    def wrong_preposition_utan_af(self, match: SimpleTree) -> None:
        """ Handle a match of a suspect preposition pattern """
        # Find the offending adverbial phrase
        advp = match.first_match("ADVP > { 'utan' }", self.ctx_af)
        if advp is None:
            advp = match.first_match("ADVP >> { 'utan' }", self.ctx_af)
        # Find the attached prepositional phrase
        pp = match.first_match('ADVP > { "af" }', self.ctx_af)
        assert advp is not None
        assert pp is not None
        # Calculate the start and end token indices, spanning both phrases
        start, end = min(advp.span[0], pp.span[0]), max(advp.span[1], pp.span[1])
        text = "'utan af' á sennilega að vera 'utan að'"
        detail = (
            "Í samhenginu 'kunna eitthvað utan að' er notuð "
            "forsetningin 'að', ekki 'af'."
        )
        if match.tidy_text.count(" af ") == 1:
            # Only one way to substitute af -> að: do it
            suggest = match.tidy_text.replace(" af ", " að ")
=======
    def wrong_preposition_hluti_að(self, match: SimpleTree) -> None:
        """ Handle a match of a suspect preposition pattern """
        # Calculate the start and end token indices, spanning both phrases
        start, end = match.span
        text = "'hluti að' á sennilega að vera 'hluti af'"
        detail = "Í samhenginu 'hluti af e-u' er notuð " "forsetningin 'af', ekki 'að'."
        if match.tidy_text.count(" að ") == 1:
            # Only one way to substitute að -> af: do it
            suggest = match.tidy_text.replace(" að ", " af ")
        else:
            # !!! TODO: More intelligent substitution to create a suggestion
            suggest = ""
        self._ann.append(
            Annotation(
                start=start,
                end=end,
                code="P_WRONG_PREP_AÐ",
                text=text,
                detail=detail,
                original="að",
                suggest=suggest,
            )
        )

    def wrong_preposition_að_leiðandi(self, match: SimpleTree) -> None:
        """ Handle a match of a suspect preposition pattern """
        # Find the offending adverbial phrase
        advp = match.first_match("ADVP > { 'þar' }", self.ctx_að)
        if advp is None:
            advp = match.first_match("ADVP >> { 'þar' }", self.ctx_að)
        # Find the attached prepositional phrase
        vp = match.first_match('VP > { "leiðandi" }')
        assert advp is not None
        assert vp is not None
        # Calculate the start and end token indices, spanning both phrases
        start, end = min(advp.span[0], vp.span[0]), max(advp.span[1], vp.span[1])
        text = "'þar að leiðandi' á sennilega að vera 'þar af leiðandi'"
        detail = (
            "Í samhenginu 'þar af leiðandi' er notuð " "forsetningin 'af', ekki 'að'."
        )
        if match.tidy_text.count(" að ") == 1:
            # Only one way to substitute að -> af: do it
            suggest = match.tidy_text.replace(" að ", " af ")
        else:
            # !!! TODO: More intelligent substitution to create a suggestion
            suggest = ""
        self._ann.append(
            Annotation(
                start=start,
                end=end,
                code="P_WRONG_PREP_AÐ",
                text=text,
                detail=detail,
                original="að",
                suggest=suggest,
            )
        )

    def wrong_preposition_að_mörkum(self, match: SimpleTree) -> None:
        """ Handle a match of a suspect preposition pattern """
        # Find the offending prepositional phrase
        pp = match.first_match("PP > { 'að' 'mark' }", self.ctx_að)
        assert pp is not None
        # Calculate the start and end token indices, spanning both phrases
        start, end = pp.span[0], pp.span[1]
        text = "'að mörkum' á sennilega að vera 'af mörkum'"
        detail = (
            "Í samhenginu 'leggja e-ð af mörkum' er notuð "
            "forsetningin 'af', ekki 'að'."
        )
        if match.tidy_text.count(" að ") == 1:
            # Only one way to substitute að -> af: do it
            suggest = match.tidy_text.replace(" að ", " af ")
>>>>>>> 61949cf7
        else:
            # !!! TODO: More intelligent substitution to create a suggestion
            suggest = ""
        self._ann.append(
            Annotation(
                start=start,
                end=end,
<<<<<<< HEAD
                code="P_WRONG_PREP_AF",
                text=text,
                detail=detail,
                original="af",
=======
                code="P_WRONG_PREP_AÐ",
                text=text,
                detail=detail,
                original="að",
                suggest=suggest,
            )
        )

    def wrong_preposition_að_leiða(self, match: SimpleTree) -> None:
        """ Handle a match of a suspect preposition pattern """
        # Calculate the start and end token indices, spanning both phrases
        start, end = match.span
        text = "'að leiða' á sennilega að vera 'af leiða'"
        detail = (
            "Í samhenginu 'láta gott af sér leiða' er notuð "
            "forsetningin 'af', ekki 'að'."
        )
        if match.tidy_text.count(" að ") == 1:
            # Only one way to substitute að -> af: do it
            suggest = match.tidy_text.replace(" að ", " af ")
        else:
            # !!! TODO: More intelligent substitution to create a suggestion
            suggest = ""
        self._ann.append(
            Annotation(
                start=start,
                end=end,
                code="P_WRONG_PREP_AÐ",
                text=text,
                detail=detail,
                original="að",
>>>>>>> 61949cf7
                suggest=suggest,
            )
        )

<<<<<<< HEAD
    def wrong_preposition_verða_af(self, match: SimpleTree) -> None:
        """ Handle a match of a suspect preposition pattern """
        # Find the offending verbal phrase
        vp = match.first_match("VP > { 'verða' }", self.ctx_af)
        if vp is None:
            vp = match.first_match("VP >> { 'verða' }", self.ctx_af)
        # Find the attached prepositional phrase
        pp = match.first_match("P > 'af' ", self.ctx_af)
        if pp is None:
            pp = match.first_match("ADVP > 'af' ", self.ctx_af)
        # Find the attached nominal phrase
        np = match.first_match("NP > 'ósk' ", self.ctx_af)
        if np is None:
            np = match.first_match("NP >> 'ósk' ", self.ctx_af)
        assert vp is not None
        assert pp is not None
        assert np is not None
        # Calculate the start and end token indices, spanning both phrases
        start, end = min(vp.span[0], pp.span[0], np.span[0]), max(pp.span[1], pp.span[1], np.span[1])
=======
    def wrong_preposition_heiður_að(self, match: SimpleTree) -> None:
        """ Handle a match of a suspect preposition pattern """
        # Find the offending nominal phrase
        np = match.first_match("NP > { 'heiður' }", self.ctx_að)
        # Find the attached prepositional phrase
        pp = match.first_match("P > { 'að' }", self.ctx_að)
        assert np is not None
        assert pp is not None
        # Calculate the start and end token indices, spanning both phrases
        start, end = min(np.span[0], pp.span[0]), max(np.span[1], pp.span[1])
        text = "'heiðurinn að' á sennilega að vera 'heiðurinn af'"
        detail = (
            "Í samhenginu 'eiga heiðurinn af' er notuð " "forsetningin 'af', ekki 'að'."
        )
        if match.tidy_text.count(" að ") == 1:
            # Only one way to substitute að -> af: do it
            suggest = match.tidy_text.replace(" að ", " af ")
        else:
            # !!! TODO: More intelligent substitution to create a suggestion
            suggest = ""
        self._ann.append(
            Annotation(
                start=start,
                end=end,
                code="P_WRONG_PREP_AÐ",
                text=text,
                detail=detail,
                original="að",
                suggest=suggest,
            )
        )

    def wrong_preposition_eiga_að(self, match: SimpleTree) -> None:
        """ Handle a match of a suspect preposition pattern """
>>>>>>> 61949cf7
        # Find the offending verb phrase
        vp = match.first_match("VP > { 'eiga' }", self.ctx_að)
        if vp is None:
            vp = match.first_match("VP >> { 'eiga' }", self.ctx_að)
        # Find the nominal object
        np = match.first_match("(NP-OBJ|ADVP)", self.ctx_að)
        # Find the attached prepositional phrase
        pp = match.first_match('P > { "að" }')
        assert vp is not None
        assert np is not None
        assert pp is not None
        # Calculate the start and end token indices, spanning both phrases
        start, end = (
            min(vp.span[0], np.span[0], pp.span[0]),
            max(vp.span[1], np.span[1], pp.span[1]),
        )
        text = "'{0} að' á sennilega að vera '{0} af'".format(np.tidy_text)
        detail = (
            "Orðasambandið 'að eiga {0}' tekur yfirleitt með sér "
            "forsetninguna 'af', ekki 'að'.".format(np.tidy_text)
        )
        if match.tidy_text.count(" að ") == 1:
            # Only one way to substitute að -> af: do it
            suggest = match.tidy_text.replace(" að ", " af ")
        else:
            # !!! TODO: More intelligent substitution to create a suggestion
            suggest = ""
        self._ann.append(
            Annotation(
                start=start,
                end=end,
                code="P_WRONG_PREP_AÐ",
                text=text,
                detail=detail,
                original="að",
                suggest=suggest,
            )
        )

    def wrong_preposition_vera_til_að(self, match: SimpleTree) -> None:
        """ Handle a match of a suspect preposition pattern """
        start, end = match.span
        text = "'til að' á sennilega að vera 'til af'"
        detail = (
            "Orðasambandið 'að vera til af' tekur yfirleitt með sér "
            "forsetninguna 'af', ekki 'að'."
        )
        if match.tidy_text.count(" að ") == 1:
            # Only one way to substitute að -> af: do it
            suggest = match.tidy_text.replace(" að ", " af ")
        else:
            # !!! TODO: More intelligent substitution to create a suggestion
            suggest = ""
        self._ann.append(
            Annotation(
                start=start,
                end=end,
                code="P_WRONG_PREP_AÐ",
                text=text,
                detail=detail,
                original="að",
                suggest=suggest,
            )
        )

    def wrong_preposition_gagn_að(self, match: SimpleTree) -> None:
        """ Handle a match of a suspect preposition pattern """
        start, end = match.span
        text = "'gagn að' á sennilega að vera 'gagn af'"
        detail = (
            "Orðasambandið 'að hafa gagn af e-u' tekur yfirleitt með sér "
            "forsetninguna 'af', ekki 'að'."
        )
        if match.tidy_text.count(" að ") == 1:
            # Only one way to substitute að -> af: do it
            suggest = match.tidy_text.replace(" að ", " af ")
        else:
            # !!! TODO: More intelligent substitution to create a suggestion
            suggest = ""
        self._ann.append(
            Annotation(
                start=start,
                end=end,
                code="P_WRONG_PREP_AÐ",
                text=text,
                detail=detail,
                original="að",
                suggest=suggest,
            )
        )

    def wrong_preposition_að_sjalfu(self, match: SimpleTree) -> None:
        """ Handle a match of a suspect preposition pattern """
        start, end = match.span
        text = "'að sjálfu sér' á sennilega að vera 'af sjálfu sér'"
        detail = (
            "Orðasambandið 'af sjálfu sér' tekur yfirleitt með sér "
            "forsetninguna 'af', ekki 'að'."
        )
        if match.tidy_text.count(" að ") == 1:
            # Only one way to substitute að -> af: do it
            suggest = match.tidy_text.replace(" að ", " af ")
        else:
            # !!! TODO: More intelligent substitution to create a suggestion
            suggest = ""
        self._ann.append(
            Annotation(
                start=start,
                end=end,
                code="P_WRONG_PREP_AÐ",
                text=text,
                detail=detail,
                original="að",
                suggest=suggest,
            )
        )

    def wrong_preposition_frettir_að(self, match: SimpleTree) -> None:
        """ Handle a match of a suspect preposition pattern """
        # Find the offending preposition
        pp = match.first_match("P > { 'að' }", self.ctx_að)
        assert pp is not None
        # Calculate the start and end token indices, spanning both phrases
        start, end = pp.span[0], pp.span[1]
        text = "'að' á sennilega að vera 'af'"
        detail = (
            "Orðasambandið 'fréttir berast af e-u' tekur yfirleitt með sér "
            "forsetninguna 'af', ekki 'að'."
        )
        if match.tidy_text.count(" að ") == 1:
            # Only one way to substitute að -> af: do it
            suggest = match.tidy_text.replace(" að ", " af ")
        else:
            # !!! TODO: More intelligent substitution to create a suggestion
            suggest = ""
        self._ann.append(
            Annotation(
                start=start,
                end=end,
                code="P_WRONG_PREP_AÐ",
                text=text,
                detail=detail,
                original="að",
                suggest=suggest,
            )
        )

    def wrong_preposition_stafa_að(self, match: SimpleTree) -> None:
        """ Handle a match of a suspect preposition pattern """
        # Find the offending verbal phrase
        vp = match.first_match("VP > { 'stafa' }", self.ctx_að)
        assert vp is not None
        start, end = match.span
        if " að " in vp.tidy_text:
            text = "'{0}' á sennilega að vera '{1}'".format(
                vp.tidy_text, vp.tidy_text.replace(" að ", " af ")
            )
        else:
            text = "'{0} að' á sennilega að vera '{0} af'".format(vp.tidy_text)
        detail = (
            "Orðasambandið 'að stafa af e-u' tekur yfirleitt með sér "
            "forsetninguna 'af', ekki 'að'."
        )
        if match.tidy_text.count(" að ") == 1:
            # Only one way to substitute að -> af: do it
            suggest = match.tidy_text.replace(" að ", " af ")
        else:
            # !!! TODO: More intelligent substitution to create a suggestion
            suggest = ""
        self._ann.append(
            Annotation(
                start=start,
                end=end,
                code="P_WRONG_PREP_AÐ",
                text=text,
                detail=detail,
                original="að",
                suggest=suggest,
            )
        )

    def wrong_preposition_ólétt_að(self, match: SimpleTree) -> None:
        """ Handle a match of a suspect preposition pattern """
        # Find the offending nominal phrase
        np = match.first_match("NP > { 'óléttur' }", self.ctx_að)
        # Find the attached prepositional phrase
        pp = match.first_match("P > { 'að' }", self.ctx_að)
        assert np is not None
        assert pp is not None
        # Calculate the start and end token indices, spanning both phrases
        start, end = min(np.span[0], pp.span[0]), max(np.span[1], pp.span[1])
        text = "'{0} að' á sennilega að vera '{0} af'".format(np.tidy_text)
        detail = (
            "Orðasambandið 'að vera ólétt/ur af e-u' tekur yfirleitt með sér "
            "forsetninguna 'af', ekki 'að'."
        )
        if match.tidy_text.count(" að ") == 1:
            # Only one way to substitute að -> af: do it
            suggest = match.tidy_text.replace(" að ", " af ")
        else:
            # !!! TODO: More intelligent substitution to create a suggestion
            suggest = ""
        self._ann.append(
            Annotation(
                start=start,
                end=end,
                code="P_WRONG_PREP_AÐ",
                text=text,
                detail=detail,
                original="að",
                suggest=suggest,
            )
        )

    def wrong_preposition_heyra_að(self, match: SimpleTree) -> None:
        """ Handle a match of a suspect preposition pattern """
        # Find the offending verbal phrase
        vp = match.first_match("VP > { 'heyra' }", self.ctx_að)
        # Find the attached prepositional phrase
        pp = match.first_match("P > { 'að' }", self.ctx_að)
        assert vp is not None
        assert pp is not None
        # Calculate the start and end token indices, spanning both phrases
        start, end = min(vp.span[0], pp.span[0]), max(vp.span[1], pp.span[1])
        if " að " in vp.tidy_text:
            text = "'{0}' á sennilega að vera '{1}'".format(
                vp.tidy_text, vp.tidy_text.replace(" að ", " af ")
            )
        else:
            text = "'{0} að' á sennilega að vera '{0} af'".format(vp.tidy_text)
        detail = (
            "Orðasambandið 'að heyra af e-u' tekur yfirleitt með sér "
            "forsetninguna 'af', ekki 'að'."
        )
        if match.tidy_text.count(" að ") == 1:
            # Only one way to substitute að -> af: do it
            suggest = match.tidy_text.replace(" að ", " af ")
        else:
            # !!! TODO: More intelligent substitution to create a suggestion
            suggest = ""
        self._ann.append(
            Annotation(
                start=start,
                end=end,
                code="P_WRONG_PREP_AÐ",
                text=text,
                detail=detail,
                original="að",
                suggest=suggest,
            )
        )

    def wrong_preposition_hafa_gaman_að(self, match: SimpleTree) -> None:
        """ Handle a match of a suspect preposition pattern """
        # Find the offending nominal phrase
        np = match.first_match("NP > { 'gaman' }", self.ctx_að)
        # Find the attached prepositional phrase
        pp = match.first_match("P > { 'að' }", self.ctx_að)
        assert np is not None
        assert pp is not None
        # Calculate the start and end token indices, spanning both phrases
<<<<<<< HEAD
        #start, end = match.span
        text = "'af ósk' á sennilega að vera 'að ósk'"
        detail = (
            "Í samhenginu 'verða að ósk' er notuð "
            "forsetningin 'að', ekki 'af'."
        )
        if match.tidy_text.count(" af ") == 1:
            # Only one way to substitute af -> að: do it
            suggest = match.tidy_text.replace(" af ", " að ")
=======
        start, end = min(np.span[0], pp.span[0]), max(np.span[1], pp.span[1])
        text = "'gaman að' á sennilega að vera 'gaman af'"
        detail = (
            "Orðasambandið 'að hafa gaman af e-u' tekur yfirleitt með sér "
            "forsetninguna 'af', ekki 'að'."
        )
        if match.tidy_text.count(" að ") == 1:
            # Only one way to substitute að -> af: do it
            suggest = match.tidy_text.replace(" að ", " af ")
>>>>>>> 61949cf7
        else:
            # !!! TODO: More intelligent substitution to create a suggestion
            suggest = ""
        self._ann.append(
            Annotation(
<<<<<<< HEAD
                start=start+1,     # Trying to exclude the subject of the sentence
                end=end,
                code="P_WRONG_PREP_AF",
                text=text,
                detail=detail,
                original="af",
=======
                start=start,
                end=end,
                code="P_WRONG_PREP_AÐ",
                text=text,
                detail=detail,
                original="að",
>>>>>>> 61949cf7
                suggest=suggest,
            )
        )

<<<<<<< HEAD
    def wrong_preposition_uppvis_af(self, match: SimpleTree) -> None:
        """ Handle a match of a suspect preposition pattern """
        # Find the offending verbal phrase
        vp = match.first_match("VP > { 'verða' }", self.ctx_af)
        if vp is None:
            vp = match.first_match("VP >> { 'verða' }", self.ctx_af)
        # Find the attached nominal phrase
        np = match.first_match("NP > { 'uppvís' }", self.ctx_af)
        if np is None:
            np = match.first_match("NP >> { 'uppvís' }", self.ctx_af)
        # Find the attached prepositional phrase
        pp = match.first_match('PP > { "af" }', self.ctx_af)
        if pp is None:
            pp = match.first_match("ADVP > { 'af' }", self.ctx_af)
        # Calculate the start and end token indices, spanning both phrases
        if vp is None:
            start, end = min(np.span[0], pp.span[0]), max(np.span[1], pp.span[1])
        elif np is None:
            start, end = min(vp.span[0], pp.span[0]), max(vp.span[1], pp.span[1])
        elif pp is None:
            start, end = min(vp.span[0], np.span[0]), max(vp.span[1], np.span[1])
        else:
            start, end = min(vp.span[0], np.span[0], pp.span[0]), max(vp.span[1], np.span[1], pp.span[1])
        text = "'uppvís af' á sennilega að vera 'uppvís að'"
        detail = (
            "Í samhenginu 'verða uppvís að einhverju' er notuð "
            "forsetningin 'að', ekki 'af'."
        )
        if match.tidy_text.count(" af ") == 1:
            # Only one way to substitute af -> að: do it
            suggest = match.tidy_text.replace(" af ", " að ")
        else:
            # !!! TODO: More intelligent substitution to create a suggestion
            suggest = ""
        self._ann.append(
            Annotation(
                start=start,     
                end=end,
                code="P_WRONG_PREP_AF",
                text=text,
                detail=detail,
                original="af",
                suggest=suggest,
            )
        )

    def wrong_preposition_heillaður_að(self, match: SimpleTree) -> None:
        """ Handle a match of a suspect preposition pattern """
        # Calculate the start and end token indices, spanning both phrases
=======
    def wrong_preposition_valinn_að(self, match: SimpleTree) -> None:
        """ Handle a match of a suspect preposition pattern """
        # Find the offending nominal phrase
        np = match.first_match("NP > { 'velja' }", self.ctx_að)
        if np is None:
            np = match.first_match("NP > { 'valinn' }", self.ctx_að)
        assert np is not None
>>>>>>> 61949cf7
        start, end = match.span
        if " að " in np.tidy_text:
            text = "'{0}' á sennilega að vera '{0}'".format(np.tidy_text)
        else:
            text = "'{0} að' á sennilega að vera '{0} af'".format(np.tidy_text)
        detail = (
            "Orðasambandið 'að vera valin/n af e-m' tekur yfirleitt með sér "
            "forsetninguna 'af', ekki 'að'."
        )
        if match.tidy_text.count(" að ") == 1:
            # Only one way to substitute að -> af: do it
            suggest = match.tidy_text.replace(" að ", " af ")
        else:
            # !!! TODO: More intelligent substitution to create a suggestion
            suggest = ""
        self._ann.append(
            Annotation(
                start=start,
                end=end,
                code="P_WRONG_PREP_AÐ",
                text=text,
                detail=detail,
                original="að",
                suggest=suggest,
            )
        )
    
    def wrong_preposition_hluti_að(self, match: SimpleTree) -> None:
        """ Handle a match of a suspect preposition pattern """
        # Find the offending verb phrase
        # Calculate the start and end token indices, spanning both phrases
        start, end = match.span
        text = "'hluti að' á sennilega að vera 'hluti af'"
        detail = (
            "Í samhenginu 'hluti af e-u' er notuð " "forsetningin 'af', ekki 'að'."
        )
        if match.tidy_text.count(" að ") == 1:
            # Only one way to substitute að -> af: do it
            suggest = match.tidy_text.replace(" að ", " af ")
        else:
            # !!! TODO: More intelligent substitution to create a suggestion
            suggest = ""
        self._ann.append(
            Annotation(
                start=start,
                end=end,
                code="P_WRONG_PREP_AÐ",
                text=text,
                detail=detail,
                original="að",
                suggest=suggest,
            )
        )

    def wrong_preposition_að_leiðandi(self, match: SimpleTree) -> None:
        # Find the offending adverbial phrase
        advp = match.first_match("ADVP > { 'þar' }", self.ctx_af)
        if advp is None:
            advp = match.first_match("ADVP >> { 'þar' }", self.ctx_af)
        # Find the attached prepositional phrase
        vp = match.first_match('VP > { "leiðandi" }')
        # Calculate the start and end token indices, spanning both phrases
        start, end = min(advp.span[0], vp.span[0]), max(advp.span[1], vp.span[1])
        ## start, end = match.first_match("ADVP > { 'að' }"), match.first_match("ADVP > { 'að' }")
        text = "'þar að leiðandi' á sennilega að vera 'þar af leiðandi'"
        detail = (
            "Í samhenginu 'þar af leiðandi' er notuð " "forsetningin 'af', ekki 'að'."
        )
        if match.tidy_text.count(" að ") == 1:
            # Only one way to substitute að -> af: do it
            suggest = match.tidy_text.replace(" að ", " af ")
        else:
            # !!! TODO: More intelligent substitution to create a suggestion
            suggest = ""
        self._ann.append(
            Annotation(
                start=start,
                end=end,
                code="P_WRONG_PREP_AÐ",
                text=text,
                detail=detail,
                original="að",
                suggest=suggest,
            )
        )

    def wrong_að_use(self, match: SimpleTree, context: ContextDict) -> None:
        """ Handle a match of a suspect preposition pattern """
        # Find the offending noun
        np = match.first_match(" %noun ", context)
        # Find the attached prepositional phrase
        pp = match.first_match("P > { 'að' }")
        assert np is not None
        assert pp is not None
        # Calculate the start and end token indices, spanning both phrases
        start, end = min(np.span[0], pp.span[0]), max(np.span[1], pp.span[1])
        text = "Hér á líklega að vera forsetningin 'af' í stað 'að'."
        detail = "Í samhenginu '{0}' er rétt að nota forsetninguna 'af' í stað 'að'.".format(
            match.tidy_text
        )
        if match.tidy_text.count(" af ") == 1:
            # Only one way to substitute af -> að: do it
            suggest = match.tidy_text.replace(" að ", " af ")
        else:
            # !!! TODO: More intelligent substitution to create a suggestion
            suggest = ""
        self._ann.append(
            Annotation(
                start=start,
                end=end,
                code="P_WRONG_PREP_AÐ",
                text=text,
                detail=detail,
                original="að",
                suggest=suggest,
            )
        )

    def check_pp_with_place(self, match: SimpleTree) -> None:
        """ Check whether the correct preposition is being used with a place name """
        place = match.NP.lemma
        correct_preposition = IcelandicPlaces.lookup_preposition(place)
        if correct_preposition is None:
            # This is not a known or likely place name
            return
        preposition = match.P.lemma
        if correct_preposition == preposition:
            # Correct: return
            return
        start, end = match.span
        suggest = match.tidy_text.replace(preposition, correct_preposition, 1)
        text = "Rétt er að rita '{0}'".format(suggest)
        detail = (
            "Ýmist eru notaðar forsetningarnar 'í' eða 'á' með nöfnum "
            "staða, bæja og borga. Í tilviki {0:ef} er notuð forsetningin '{1}'.".format(
                NounPhrase(place), correct_preposition
            )
        )
        self._ann.append(
            Annotation(
                start=start,
                end=end,
                code="P_WRONG_PLACE_PP",
                text=text,
                detail=detail,
                original=preposition,
                suggest=suggest,
            )
        )

    def wrong_noun_with_verb(self, match: SimpleTree) -> None:
        """ Wrong noun used with a verb, for instance
            'bjóða e-m birginn' instead of 'byrginn' """
        # TODO: This code is provisional, intended as a placeholder for similar cases
        start, end = match.span
        text = "Mælt er með að rita 'bjóða e-m byrginn' í stað 'birginn'."
        detail = text
        tidy_text = match.tidy_text
        suggest = tidy_text.replace("birginn", "byrginn", 1)
        self._ann.append(
            Annotation(
                start=start,
                end=end,
                code="P_WRONG_NOUN_WITH_VERB",
                text=text,
                detail=detail,
                original="birginn",
                suggest=suggest,
            )
        )

    def wrong_verb_use(
        self, match: SimpleTree, correct_verb: str, context: ContextDict,
    ) -> None:
        """ Annotate wrong verbs being used with nouns,
            for instance 'byði hnekki' where the verb should
            be 'bíða' -> 'biði hnekki' instead of 'bjóða' """
        vp = match.first_match("VP > { %verb }", context)
        assert vp is not None
        verb = next(ch for ch in vp.children if ch.tcat == "so").own_lemma_mm
        np = match.first_match("NP >> { %noun }", context)
        assert np is not None
        start, end = min(vp.span[0], np.span[0]), max(vp.span[1], np.span[1])
        # noun = next(ch for ch in np.leaves if ch.tcat == "no").own_lemma
        text = "Hér á líklega að vera sögnin '{0}' í stað '{1}'.".format(
            correct_verb, verb
        )
        detail = "Í samhenginu '{0}' er rétt að nota sögnina '{1}' í stað '{2}'.".format(
            match.tidy_text, correct_verb, verb
        )
        suggest = ""
        self._ann.append(
            Annotation(
                start=start,
                end=end,
                code="P_WRONG_VERB_USE",
                text=text,
                detail=detail,
                original=verb,
                suggest=suggest,
            )
        )

<<<<<<< HEAD
    def wrong_af_use(self, match: SimpleTree, context: ContextType,) -> None:
        """ Handle a match of a suspect preposition pattern """
        # Find the offending noun
        np = match.first_match(" %noun ", context)
        # Find the attached prepositional phrase
        pp = match.first_match("P > { 'af' }")
        # Calculate the start and end token indices, spanning both phrases
        start, end = min(np.span[0], pp.span[0]), max(np.span[1], pp.span[1])
        text = "Hér á líklega að vera forsetningin 'að' í stað 'af'."
        detail = "Í samhenginu '{0}' er rétt að nota forsetninguna 'að' í stað 'af'.".format(
            match.tidy_text
        )
        if match.tidy_text.count(" af ") == 1:
            # Only one way to substitute af -> að: do it
            suggest = match.tidy_text.replace(" af ", " að ")
        else:
            # !!! TODO: More intelligent substitution to create a suggestion
            suggest = ""
        self._ann.append(
            Annotation(
                start=start,     
                end=end,
                code="P_WRONG_PREP_AF",
                text=text,
                detail=detail,
                original="af",
                suggest=suggest,
            )
        )

=======
>>>>>>> 61949cf7
    def vera_að(self, match: SimpleTree) -> None:
        start, end = match.span
        text = "Mælt er með að sleppa 'vera að' og beygja frekar sögnina."
        detail = text
        tidy_text = match.tidy_text
        self._ann.append(
            Annotation(
                start=start,
                end=end,
                code="P_VeraAð",
                text=text,
                detail=detail,
                original="vera að",
            )
        )

    @classmethod
    def create_patterns(cls) -> None:
        """ Initialize the list of patterns and handling functions """
        p = cls.PATTERNS

        # Access the dictionary of verb+preposition attachment errors
        # from the settings (actually from the reynir settings),
        # read from config/Verbs.conf
        prep_errors = VerbErrors.PREPOSITIONS_ERRORS

        # Build a set of verbs with common af/að errors
        verbs_af: Set[str] = set()
        verbs_að: Set[str] = set()

        for verb, d in prep_errors.items():

            if "_" in verb:
                # At this point, we're not interested in composites ('birgja_sig' etc.)
                continue

            spec = d.get("af")
            if spec is not None:
                # Decipher the error specification from config/Verbs.conf
                a = spec.split(", ")
                if len(a) >= 2 and a[0] == "PP":
                    a = a[1].split()
                    if len(a) == 2 and a[0] == "/að" and a[1] == "þgf":
                        # Found a verb that has a correction from 'af' to 'að'
                        verbs_af.add(verb)
                continue

            spec = d.get("að")
            if spec is not None:
                # Decipher the error specification from config/Verbs.conf
                a = spec.split(", ")
                if len(a) >= 2 and a[0] == "PP":
                    a = a[1].split()
                    if len(a) == 2 and a[0] == "/af" and a[1] == "þgf":
                        # Found a verb that has a correction from 'að' to 'af'
                        verbs_að.add(verb)
                continue

        if verbs_af:
            # Create matching patterns with a context that catches the af/að verbs.

            # The following context dictionary defines a resolver function for the
            # '%verb' macro. This function returns True if the potentially matching
            # tree node refers to a lemma that is one of the að/af verbs, and that verb
            # does not have arguments (i.e. it doesn't have 1 or 2 arguments; it may
            # have none or 0). An example is a 'so_0_gm_fh_nt' terminal matching the
            # verb 'leita'.

            # Note that we use the own_lemma_mm property instead of own_lemma. This
            # means that the lambda condition matches middle voice stem forms,
            # such as 'dást' instead of 'dá'.
            cls.ctx_af = cast(
                ContextDict,
                {
                    "verb": lambda tree: (
                        tree.own_lemma_mm in verbs_af
                        and not (set(tree.variants) & {"1", "2"})
                    )
                },
            )
            # Catch sentences such as 'Jón leitaði af kettinum'
            p.append(
                (
                    "af",  # Trigger lemma for this pattern
                    'VP > { VP >> { %verb } PP >> { P > { "af" } } }',
                    cls.wrong_preposition_af,
                    cls.ctx_af,
                )
            )

            # Catch sentences such as 'Vissulega er hægt að brosa af þessu',
            # 'Friðgeir var leitandi af kettinum í allan dag'
            p.append(
                (
                    "af",  # Trigger lemma for this pattern
                    '. > { (NP-PRD | IP-INF) > { VP > { %verb } } PP >> { P > { "af" } } }',
                    cls.wrong_preposition_af,
                    cls.ctx_af,
                )
            )
            # Catch "...vegna þess að dýr leita af öðrum smærri dýrum."
            p.append(
                (
                    "leita",  # Trigger lemma for this pattern
                    ". > { PP >> 'leita' PP > 'af' }",
                    cls.wrong_preposition_af,
                    cls.ctx_af,
                )
            )

            # Catch "Þetta er mesta vitleysa sem ég hef orðið vitni af"
            p.append(
                (
                    "vitni",  # Trigger lemma for this pattern
                    "VP > { VP >> [ .* ('verða' | 'vera') .* \"vitni\" ] "
                    'ADVP > "af" }',
                    cls.wrong_preposition_vitni_af,
                    None,
                )
            )
            # Catch "Hún varð vitni af því þegar kúturinn sprakk"
            p.append(
                (
                    "vitni",  # Trigger lemma for this pattern
                    "VP > { VP > [ .* ('verða' | 'vera') .* "
                    'NP-PRD > { "vitni" PP > { P > { "af" } } } ] } ',
                    cls.wrong_preposition_vitni_af,
                    None,
                )
            )
            # Catch ""
            p.append(
                (
                    "vitni",  # Trigger lemma for this pattern
                    "VP > { VP > 'verða' NP-PRD > { 'vitni' PP > { P > { 'af' } } } }",
                    cls.wrong_preposition_vitni_af,
                    None,
                )
            )
            # Catch "Hún gerði grín af því."
            p.append(
                (
                    "grín",  # Trigger lemma for this pattern
                    "VP > { VP > [ .* 'gera' .* "
                    'NP-OBJ > "grín" ] ( PP | ADVP ) > ( { P > { "af" } } | { "af" } ) } ',
                    cls.wrong_preposition_grin_af,
                    None,
                )
            )
            # Catch "Þetta er mesta vitleysa sem ég hef gert grín af."
            p.append(
                (
                    "grín",  # Trigger lemma for this pattern
                    "VP > { VP > { VP > { VP > { 'gera' } NP-OBJ > { 'grín' } } } ADVP > { 'af' } }",
                    cls.wrong_preposition_grin_af,
                    None,
                )
            )
            # Catch "...og gerir grín af sjálfum sér."
            p.append(
                (
                    "grín",  # Trigger lemma for this pattern
                    "VP > { VP > { VP > 'gera' NP-OBJ } PP > { 'af' } }",
                    cls.wrong_preposition_grin_af,
                    None,
                )
            )

            p.append(
                (
                    "grín",  # Trigger lemma for this pattern
                    "VP > { PP > { NP > { 'grín' } } PP > { 'af' } }",
                    cls.wrong_preposition_grin_af,
                    None,
                )
            )
            # Catch "Hann leiðir líkur af því."
            p.append(
                (
                    "leiða",  # Trigger lemma for this pattern
                    "VP > { VP > { VP > { 'leiða' } NP-OBJ > { ('líkur' | 'rök') } } PP > { P > { 'af' } } }",
                    cls.wrong_preposition_leida_af,
                    None,
                )
            )
            # Catch "Hann leiðir ekki líkur af því."
            p.append(
                (
                    "leiða",  # Trigger lemma for this pattern
                    "VP > { VP > { 'leiða' } NP-PRD > { ('líkur' | 'rök') } PP > { P > { 'af' } } } ",
                    cls.wrong_preposition_leida_af,
                    None,
                )
            )
            # Catch "Hann hefur aldrei leitt líkur af því."
            p.append(
                (
                    "leiða",  # Trigger lemma for this pattern
                    "VP > { VP >> { VP > { 'leiða' } NP > { ('líkur' | 'rök') } } PP > { 'af' } } ",
                    cls.wrong_preposition_leida_af,
                    None,
                )
            )
            # Catch "Tíminn markar (ekki) upphaf af því."
            p.append(
                (
                    "upphaf",  # Trigger lemma for this pattern
                    "VP > { VP > { 'marka' } NP-OBJ > { 'upphaf' PP > { 'af' } } }",
                    cls.wrong_preposition_marka_af,
                    None,
                )
            )
            # Catch "Það markar (ekki) upphaf af því."
            p.append(
                (
                    "upphaf",  # Trigger lemma for this pattern
                    "VP > { VP > { VP > { 'marka' } NP-SUBJ > { 'upphaf' } } PP > { 'af' } }",
                    cls.wrong_preposition_marka_af,
                    None,
                )
            )

            # Catch "Jón leggur hann af velli."
            p.append(
                (
                    "leggja",  # Trigger lemma for this pattern
                    "VP > { VP > { VP > { 'leggja' } } PP > { P > { 'af' } NP > { 'völlur' } } }",
                    cls.wrong_preposition_leggja_af,
                    None,
                )
            )
            # Catch "Jón hefur lagt hann af velli."
            p.append(
                (
                    "leggja",  # Trigger lemma for this pattern
                    "VP > { VP > { VP > { VP > { 'leggja' } } } PP > { P > 'af' NP > 'völlur' } }",
                    cls.wrong_preposition_leggja_af,
                    None,
                )
            )
            # Catch "Jón hefur ekki lagt hann af velli."
            p.append(
                (
                    "leggja",  # Trigger lemma for this pattern
                    "VP > { VP > { VP > { VP > { VP > { 'leggja' } } } } PP > { P > { 'af' } NP > { 'völlur' } } }",
                    cls.wrong_preposition_leggja_af,
                    None,
                )
            )
            # Catch "Jón kann það (ekki) utan af."
            p.append(
                (
                    "kunna",  # Trigger lemma for this pattern
                    "VP > { VP > { 'kunna' } ADVP > { 'utan' } ADVP > { 'af' } }",
                    cls.wrong_preposition_utan_af,
                    None,
                )
            )
            # Catch "Honum varð af ósk sinni."
            p.append(
                (
                    "ósk",  # Trigger lemma for this pattern
                    "(S-MAIN | IP) > { VP > { 'verða' } PP > { 'af' NP > { 'ósk' } } }",
                    cls.wrong_preposition_verða_af,
                    None,
                )
            )
            # Catch "...en varð ekki af ósk sinni."
            p.append(
                (
                    "ósk",  # Trigger lemma for this pattern
                    "IP > { VP > { VP > { 'verða' } PP > { P > { 'af' } NP > { 'ósk' } } } }",
                    cls.wrong_preposition_verða_af,
                    None,
                )
            )
            # Catch "Hann varð uppvís af því."
            p.append(
                (
                    "uppvís",  # Trigger lemma for this pattern
                    "VP > { VP > { 'verða' } NP-PRD > { 'uppvís' PP > { 'af' } } }",
                    cls.wrong_preposition_uppvis_af,
                    None,
                )
            )
            # Catch "Ég varð (ekki) uppvís af athæfinu."
            p.append(
                (
                    "uppvís",  # Trigger lemma for this pattern
                    "VP > { VP > { VP > { 'verða' } NP > { 'uppvís' } } PP > { 'af' } }",
                    cls.wrong_preposition_uppvis_af,
                    None,
                )
            )


        if verbs_að:
            # Create matching patterns with a context that catches the að/af verbs.
            cls.ctx_að = cast(
                ContextDict,
                {
                    "verb": lambda tree: (
                        tree.own_lemma_mm in verbs_að
                        and not (set(tree.variants) & {"1", "2"})
                    )
                },
            )
            # Catch sentences such as 'Jón heillaðist að kettinum'
            p.append(
                (
                    "að",  # Trigger lemma for this pattern
                    'VP > { VP >> { %verb } PP >> { P > { "að" } } }',
                    cls.wrong_preposition_að,
                    cls.ctx_að,
                )
            )
            # Catch sentences such as 'Vissulega er hægt að heillast að þessu'
            p.append(
                (
                    "að",  # Trigger lemma for this pattern
                    '. > { (NP-PRD | IP-INF) > { VP > { %verb } } PP >> { P > { "að" } } }',
                    cls.wrong_preposition_að,
                    cls.ctx_að,
                )
            )

            # Catch "Þetta er fallegasta kona sem ég hef orðið heillaður að"
            p.append(
                (
                    "heilla",  # Trigger lemma for this pattern
                    "VP > { VP > [ .* ('verða' | 'vera') ] NP-PRD > [ .* 'heilla' .* ADVP > { \"að\" } ] }",
                    cls.wrong_preposition_heillaður_að,
                    None,
                )
            )
            # Catch "Ég hef lengi verið heillaður að henni."
            p.append(
                (
                    "heilla",  # Trigger lemma for this pattern
                    "NP > { NP >> { 'heilla' } PP > { 'að' } }",
                    cls.wrong_preposition_heillaður_að,
                    None,
                )
            )

           # # Catch "Ég er hluti að heildinni." -- unnecessary, the other commands catch this
           # p.append(
           #     (
           #         "hluti",  # Trigger lemma for this pattern
           #         "VP > { VP > { 'vera' 'hluti' } PP > { 'að' } }",
           #         cls.wrong_preposition_hluti_að,
           #         None,
           #     )
           # )
            # Catch "Ég er ekki hluti að heildinni."
            p.append(
                (
                    "hluti",  # Trigger lemma for this pattern
                    "VP > { VP > { 'vera' NP-PRD > { 'hluti' } } PP > { 'að' } }",
                    cls.wrong_preposition_hluti_að,
                    None,
                )
            )
            # Catch "Við höfum öll verið hluti að heildinni."
            p.append(
                (
                    "hluti",  # Trigger lemma for this pattern
                    "VP > { VP > { VP > { 'vera' 'hluti' } } PP > { 'að' } }",
                    cls.wrong_preposition_hluti_að,
                    None,
                )
            )
           # # Catch "Vissulega er hægt að vera hluti að heildinni."
           # p.append(
           #     (
           #         "hluti",  # Trigger lemma for this pattern
           #         "VP > { VP > { NP-PRD > { 'hluti' } } PP }",
           #         cls.wrong_preposition_hluti_að,
           #         None,
           #     )
           # )
           # Catch "Þar af leiðandi virkar þetta."
            p.append(
                (
                    "leiða",  # Trigger lemma for this pattern
                    "(IP | VP) > { ADVP > { 'þar' } ADVP > { 'að' } VP > { 'leiða' } }",
                    cls.wrong_preposition_að_leiðandi,
                    None,
                )
            )

            # Catch "Ég er ekki hluti að heildinni."
            p.append(
                (
                    "hluti",  # Trigger lemma for this pattern
                    "VP > { VP > { 'vera' NP-PRD > { 'hluti' } } PP > { 'að' } }",
                    cls.wrong_preposition_hluti_að,
                    None,
                )
            )
            # Catch "Við höfum öll verið hluti að heildinni."
            p.append(
                (
                    "hluti",  # Trigger lemma for this pattern
                    "VP > { VP > { VP > { 'vera' 'hluti' } } PP > { 'að' } }",
                    cls.wrong_preposition_hluti_að,
                    None,
                )
            )

            # Catch "Þar að leiðandi virkar þetta.", "Þetta virkar þar að leiðandi."
            p.append(
                (
                    "leiða",  # Trigger lemma for this pattern
                    "(IP | VP) > { ADVP > { 'þar' } ADVP > { 'að' } VP > { 'leiða' } }",
                    cls.wrong_preposition_að_leiðandi,
                    None,
                )
            )

            # Catch "Ég hef (ekki) ekki áhyggjur að honum.", "Ég hef áhyggjur að því að honum líði illa."
            p.append(
                (
                    "áhyggja",  # Trigger lemma for this pattern
                    "VP > { VP >> { 'áhyggja' } PP > { 'að' } }",
                    cls.wrong_preposition_ahyggja_að,
                    None,
                )
            )

            # Catch "Ég lagði (ekki) mikið að mörkum.", "Ég hafði lagt mikið að mörkum."
            p.append(
                (
                    "mark",  # Trigger lemma for this pattern
                    "VP > { VP > { 'leggja' } PP > { P > 'að' NP > { 'mark' } } }",
                    cls.wrong_preposition_að_mörkum,
                    None,
                )
            )
            # Catch "Ég hafði ekki lagt mikið að mörkum."
            p.append(
                (
                    "mark",  # Trigger lemma for this pattern
                    "VP > { VP >> { 'leggja' } PP > { P > 'að' NP > { 'mark' } } }",
                    cls.wrong_preposition_að_mörkum,
                    None,
                )
            )

            # Catch "Ég lét (ekki) gott að mér leiða."
            p.append(
                (
                    "leiða",  # Trigger lemma for this pattern
                    "VP > { VP > { 'láta' } VP > { PP > { 'að' } VP > 'leiða' } }",
                    cls.wrong_preposition_að_leiða,
                    None,
                )
            )

            # Catch "Hún á (ekki) heiðurinn að þessu.", "Hún hafði (ekki) átt heiðurinn að þessu."
            p.append(
                (
                    "heiður",  # Trigger lemma for this pattern
                    "VP > { VP >> { VP > { 'eiga' } NP > { 'heiður' } } PP > { 'að' } }",
                    cls.wrong_preposition_heiður_að,
                    None,
                )
            )
            # Catch "Hún fær/hlýtur (ekki) heiðurinn að þessu.", "Hún hafði (ekki) fengið/hlotið heiðurinn að þessu."
            p.append(
                (
                    "heiður",  # Trigger lemma for this pattern
                    "VP > { VP > { ( 'fá'|'hljóta' ) } NP > { 'heiður' PP > { 'að' } } }",
                    cls.wrong_preposition_heiður_að,
                    None,
                )
            )
            p.append(
                (
                    "heiður",  # Trigger lemma for this pattern
                    "VP > { VP >> { VP > { NP >> { 'eiga' } NP > { 'heiður' } } } PP > { 'að' } }",
                    cls.wrong_preposition_heiður_að,
                    None,
                )
            )

            # Catch "Hún á (ekki) mikið/fullt/helling/gommu... að börnum."
            p.append(
                (
                    "eiga_so",  # Trigger lemma for this pattern
                    "VP > { VP > { 'eiga' NP } PP > { 'að' } }",
                    cls.wrong_preposition_eiga_að,
                    None,
                )
            )
            # Catch "Hún á (ekki) lítið að börnum."
            p.append(
                (
                    "eiga",  # Trigger lemma for this pattern
                    "VP > { VP > { 'eiga' } ADVP > { 'lítið' } PP > { 'að' } }",
                    cls.wrong_preposition_eiga_að,
                    None,
                )
            )

            # Catch "Það er (ekki) til mikið að þessu."
            p.append(
                (
                    "vera",  # Trigger lemma for this pattern
                    "VP > { VP > { 'vera' } NP > { NP >> { 'til' } PP > { 'að' } } }",
                    cls.wrong_preposition_vera_til_að,
                    None,
                )
            )
            # Catch "Mikið er til að þessu."
            p.append(
                (
                    "vera",  # Trigger lemma for this pattern
                    "( S|VP ) > { NP VP > { 'vera' } ADVP > { 'til' } PP > { 'að' } }",
                    cls.wrong_preposition_vera_til_að,
                    None,
                )
            )
            # Catch "Ekki er mikið til að þessu."
            p.append(
                (
                    "vera",  # Trigger lemma for this pattern
                    "VP > { VP > { 'vera' } ADVP > { 'til' } PP > { 'að' } }",
                    cls.wrong_preposition_vera_til_að,
                    None,
                )
            )

            # Catch "Hún hefur (ekki) gagn að þessu.", "Hún hefur (ekki) haft gagn að þessu."
            p.append(
                (
                    "gagn",  # Trigger lemma for this pattern
                    "VP > { VP >> { NP > { 'gagn' } } PP > { 'að' } }",
                    cls.wrong_preposition_gagn_að,
                    None,
                )
            )
            # Catch "Hvaða gagn hef ég að þessu?"
            p.append(
                (
                    "gagn",  # Trigger lemma for this pattern
                    "S > { NP > { 'gagn' } IP > { VP > { VP > { 'hafa' } PP > { 'að' } } } }",
                    cls.wrong_preposition_gagn_að,
                    None,
                )
            )

            # Catch "Þetta kom (ekki) að sjálfu sér.", "Þetta hafði (ekki) komið að sjálfu sér."
            p.append(
                (
                    "sjálfur",  # Trigger lemma for this pattern
                    "PP > { P > { 'að' } NP > { 'sjálfur' } }",
                    cls.wrong_preposition_að_sjalfu,
                    None,
                )
            )

            # Catch "Fréttir bárust (ekki) að slysinu."
            p.append(
                (
                    "frétt",  # Trigger lemma for this pattern
                    "( IP|VP ) > { NP > { 'frétt' } VP > { PP > { 'að' } } }",
                    cls.wrong_preposition_frettir_að,
                    None,
                )
            )
            # Catch "Það bárust (ekki) fréttir að slysinu."
            p.append(
                (
                    "frétt",  # Trigger lemma for this pattern
                    "NP > { 'frétt' PP > { 'að' } }",
                    cls.wrong_preposition_frettir_að,
                    None,
                )
            )

            # Catch "Þetta ræðst (ekki) að eftirspurn.", "Þetta hefur (ekki) ráðist að eftirspurn."
            # Too open, also catches "Hann réðst að konunni."
            #  p.append(
            #      (
            #          "ráða",  # Trigger lemma for this pattern
            #          "VP > { VP >> { 'ráða' } PP > { 'að' } }",
            #          cls.wrong_preposition_raðast_að,
            #          None,
            #      )
            #  )

            # Catch "Hætta stafar (ekki) að þessu.", "Hætta hefur (ekki) stafað að þessu."
            p.append(
                (
                    "stafa",  # Trigger lemma for this pattern
                    "( VP|IP ) > { VP >> { 'stafa' } ( PP|ADVP ) > { 'að' } }",
                    cls.wrong_preposition_stafa_að,
                    None,
                )
            )

            # Catch "Hún er (ekki) ólétt að sínu þriðja barni.", "Hún hefur (ekki) verið ólétt að sínu þriðja barni."
            p.append(
                (
                    "óléttur",  # Trigger lemma for this pattern
                    "VP > { VP > { NP > { 'óléttur' } } PP > { 'að' } }",
                    cls.wrong_preposition_ólétt_að,
                    None,
                )
            )

            # Catch "Hún heyrði að lausa starfinu.", "Hún hefur (ekki) heyrt að lausa starfinu."
            p.append(
                (
                    "heyra",  # Trigger lemma for this pattern
                    "VP > { VP >> { 'heyra' } PP > { 'að' } }",
                    cls.wrong_preposition_heyra_að,
                    None,
                )
            )
            p.append(
                (
                    "heyra",  # Trigger lemma for this pattern
                    "VP > { PP >> { 'heyra' } PP > { 'að' } }",
                    cls.wrong_preposition_heyra_að,
                    None,
                )
            )

            # Catch "Ég hef (ekki) gaman að henni.", "Ég hef aldrei haft gaman að henni."
            p.append(
                (
                    "gaman",  # Trigger lemma for this pattern
                    "VP > { VP >> { VP > { 'hafa' } NP > { 'gaman' } } PP > { 'að' } }",
                    cls.wrong_preposition_hafa_gaman_að,
                    None,
                )
            )

            # Catch "Ég var valinn að henni.", "Ég hafði (ekki) verið valinn að henni."
            p.append(
                (
                    "velja",  # Trigger lemma for this pattern
                    "NP > { NP > { 'velja' } PP > { 'að' } }",
                    cls.wrong_preposition_valinn_að,
                    None,
                )
            )
            # Catch "Ég var ekki valinn að henni."
            p.append(
                (
                    "valinn",  # Trigger lemma for this pattern
                    "NP > { NP > { 'valinn' } PP > { 'að' } }",
                    cls.wrong_preposition_valinn_að,
                    None,
                )
            )
            p.append(
                (
                    "valinn",  # Trigger lemma for this pattern
                    "VP > { VP >> { 'valinn' } PP > { 'að' } }",
                    cls.wrong_preposition_valinn_að,
                    None,
                )
            )

        # Verbs used wrongly with particular nouns
        def wrong_noun(nouns: Set[str], tree: SimpleTree) -> bool:
            """ Context matching function for the %noun macro in combinations
                of verbs and their noun objects """
            lemma = tree.own_lemma
            if not lemma:
                # The passed-in tree node is probably not a terminal
                return False
            try:
                case = (set(tree.variants) & {"nf", "þf", "þgf", "ef"}).pop()
            except KeyError:
                return False
            return (lemma + "_" + case) in nouns

        NOUNS_01 = {
            "ósigur_þf",
            "hnekkir_þf",
            "álitshnekkir_þf",
            "afhroð_þf",
            "bani_þf",
            "færi_ef",
            "boð_ef",
            "átekt_ef",
        }
        # The macro %verb expands to "@'bjóða'" which matches terminals
        # whose corresponding token has a meaning with the 'bjóða' lemma.
        # The macro %noun is resolved by calling the function wrong_noun()
        # with the potentially matching tree node as an argument.
        cls.ctx_verb_01 = {"verb": "@'bjóða'", "noun": partial(wrong_noun, NOUNS_01)}
        p.append(
            (
                "bjóða",  # Trigger lemma for this pattern
                "VP > { VP > { %verb } NP-OBJ >> { %noun } }",
                lambda self, match: self.wrong_verb_use(
                    match, "bíða", cls.ctx_verb_01,
                ),
                cls.ctx_verb_01,
            )
        )

        NOUNS_02 = {"haus_þgf", "þvottur_þgf"}
        cls.ctx_verb_02 = {"verb": "@'hegna'", "noun": partial(wrong_noun, NOUNS_02)}
        p.append(
            (
                "hegna",  # Trigger lemma for this pattern
                "VP > { VP > { %verb } NP-OBJ >> { %noun } }",
                lambda self, match: self.wrong_verb_use(
                    match, "hengja", cls.ctx_verb_02,
                ),
                cls.ctx_verb_02,
            )
        )

<<<<<<< HEAD
        # 'af' incorrectly used with particular nouns
        def wrong_noun_af(nouns: Set[str], tree: SimpleTree) -> bool:
            """ Context matching function for the %noun macro in combination
                with 'af' """
=======
        def wrong_noun_að(nouns: Set[str], tree: SimpleTree) -> bool:
            """ Context matching function for the %noun macro in combination
                with 'að' """
>>>>>>> 61949cf7
            lemma = tree.own_lemma
            if not lemma:
                # The passed-in tree node is probably not a terminal
                return False
            try:
                case = (set(tree.variants) & {"nf", "þf", "þgf", "ef"}).pop()
            except KeyError:
                return False
            return (lemma + "_" + case) in nouns

<<<<<<< HEAD
        NOUNS_AF = {
            "beiðni_þgf",
            "siður_þgf",
            "tilefni_þgf",
            "fyrirmynd_þgf"
        }
        # The macro %noun is resolved by calling the function wrong_noun_af()
        # with the potentially matching tree node as an argument.
        cls.ctx_noun_af = {"noun": partial(wrong_noun_af, NOUNS_AF)}
        p.append(
            (
                "af",  # Trigger lemma for this pattern
                "PP > { P > { 'af' } NP > { %noun } }",
                lambda self, match: self.wrong_af_use(
                    match, cast(ContextType, cls.ctx_noun_af)
                ),
                cls.ctx_noun_af,
            )
        )

        NOUNS_AF_OBJ = {
            "aðgangur_þf",
            "aðgangur_nf",
            "drag_nf",
            "drag_þf",
            "grunnur_nf",
            "grunnur_þf",
            "hugmynd_nf",
            "hugmynd_þf",
            "leit_nf",
            "leit_þf",
            "dauðaleit_nf",
            "dauðaleit_þf",
            "lykill_nf",
            "lykill_þf",
            "uppskrift_nf",
            "uppskrift_þf",
           # "grín_þf"
        }
        # The macro %noun is resolved by calling the function wrong_noun_af()
        # with the potentially matching tree node as an argument.
        cls.ctx_noun_af_obj = {"noun": partial(wrong_noun_af, NOUNS_AF_OBJ)}
        p.append(
            (
                "af",  # Trigger lemma for this pattern
                "NP-OBJ > { %noun PP > { P > { 'af' } } }",
                lambda self, match: self.wrong_af_use(
                    match, cast(ContextType, cls.ctx_noun_af_obj)
                ),
                cls.ctx_noun_af_obj,
            )
        )
        p.append(
            (
                "af",  # Trigger lemma for this pattern
                "VP > { VP > { NP-OBJ > { %noun } } PP > { P > { 'af' } } }",
                lambda self, match: self.wrong_af_use(
                    match, cast(ContextType, cls.ctx_noun_af_obj)
                ),
                cls.ctx_noun_af_obj,
            )
        )
        p.append(
            (
                "af",  # Trigger lemma for this pattern
                "VP > { PP > { NP > %noun } PP > { 'af' } }",
                lambda self, match: self.wrong_af_use(
                    match, cast(ContextType, cls.ctx_noun_af_obj)
                ),
                cls.ctx_noun_af_obj,
            )
        )
        p.append(
            (
                "af",  # Trigger lemma for this pattern
                "NP-SUBJ > { %noun PP > { P > { 'af' } } }",
                lambda self, match: self.wrong_af_use(
                    match, cast(ContextType, cls.ctx_noun_af_obj)
                ),
                cls.ctx_noun_af_obj,
            )
        )
        p.append(
            (
                "af",  # Trigger lemma for this pattern
                "NP > { %noun PP > { P > { 'af' } } }",
                lambda self, match: self.wrong_af_use(
                    match, cast(ContextType, cls.ctx_noun_af_obj)
                ),
                cls.ctx_noun_af_obj,
            )
        )
        p.append(
            (
                "af",  # Trigger lemma for this pattern
                "VP > { VP >> { %noun } PP > { 'af' } }",
                lambda self, match: self.wrong_af_use(
                    match, cast(ContextType, cls.ctx_noun_af_obj)
                ),
                cls.ctx_noun_af_obj,
=======
        NOUNS_AÐ: Set[str] = {
            "tag_þgf",
            "togi_þgf",
            # "sjálfsdáð_þgf",   ## Already corrected
            "kraftur_þgf",
            "hálfa_þgf",
            "hálfur_þgf",
        }
        # The macro %noun is resolved by calling the function wrong_noun_að()
        # with the potentially matching tree node as an argument.
        cls.ctx_noun_að = {"noun": partial(wrong_noun_að, NOUNS_AÐ)}
        p.append(
            (
                "að",  # Trigger lemma for this pattern
                "PP > { P > { 'að' } NP > { %noun } }",
                lambda self, match: self.wrong_að_use(match, cls.ctx_noun_að),
                cls.ctx_noun_að,
>>>>>>> 61949cf7
            )
        )

        def maybe_place(tree: SimpleTree) -> bool:
            """ Context matching function for the %maybe_place macro.
                Returns True if the associated lemma is an uppercase
                word that might be a place name. """
            lemma = tree.lemma
            return lemma[0].isupper() if lemma else False

        # Check prepositions used with place names
        cls.ctx_place_names = {"maybe_place": maybe_place}
        p.append(
            (
                frozenset(("á", "í")),  # Trigger lemmas for this pattern
                "PP > { P > ('á' | 'í') NP > %maybe_place }",
                lambda self, match: self.check_pp_with_place(match),
                cls.ctx_place_names,
            )
        )

        # Check use of 'bjóða e-m birginn' instead of 'bjóða e-m byrginn'
        # !!! TODO: This is a provisional placeholder for similar cases
        p.append(
            (
                "birgir",  # Trigger lemma for this pattern
                "VP > [ VP > { 'bjóða' } .* NP-IOBJ .* NP-OBJ > { \"birginn\" } ]",
                cls.wrong_noun_with_verb,
                None,
            )
        )

        # Check use of "vera að" instead of a simple verb
        p.append(
            (
                "vera",  # Trigger lemma for this pattern
                "VP > [VP > { @'vera' } (ADVP|NP-SUBJ)? IP-INF > {TO > nhm}]",
                lambda self, match: self.vera_að(match),
                None,
            )
        )

    def go(self) -> None:
        """ Apply the patterns to the sentence """
        tree = None if self._sent is None else self._sent.tree
        if tree is None:
            # No tree: nothing to do
            return
        # Make a set of the lemmas in the sentence
        # (Note: these are ordinary lemmas, not middle voice lemmas, so be careful
        # not to use middle voice lemmas as trigger words)
        if not self._sent.lemmas:
            return
        lemmas = set(lemma.replace("-", "") for lemma in self._sent.lemmas)

        def lemma_match(trigger: Union[str, FrozenSet[str]]) -> bool:
            if not trigger:
                return True
            if isinstance(trigger, str):
                return trigger in lemmas
            return bool(lemmas & trigger)

        for trigger, pattern, func, context in self.PATTERNS:
            # We only do the expensive pattern matching if the trigger lemma
            # for a pattern rule (if given) is actually found in the sentence
            if lemma_match(trigger):
                for match in tree.all_matches(pattern, context):
                    # Call the annotation function for this match
                    func(self, match)
<|MERGE_RESOLUTION|>--- conflicted
+++ resolved
@@ -143,22 +143,14 @@
 
     _LOCK = Lock()
 
-<<<<<<< HEAD
-    ctx_af = cast(ContextDict, None)
-    ctx_að = cast(ContextDict, None)
-    ctx_noun_af = cast(ContextDict, None)
-    ctx_noun_af_obj = cast(ContextDict, None)
-    ctx_verb_01 = cast(ContextDict, None)
-    ctx_verb_02 = cast(ContextDict, None)
-    ctx_place_names = cast(ContextDict, None)
-=======
     ctx_af: ContextDict = cast(ContextDict, None)
     ctx_að: ContextDict = cast(ContextDict, None)
+    ctx_noun_af: ContextDict = cast(ContextDict, None)
+    ctx_noun_af_obj: ContextDict = cast(ContextDict, None)
     ctx_verb_01: ContextDict = cast(ContextDict, None)
     ctx_verb_02: ContextDict = cast(ContextDict, None)
     ctx_noun_að: ContextDict = cast(ContextDict, None)
     ctx_place_names: ContextDict = cast(ContextDict, None)
->>>>>>> 61949cf7
 
     def __init__(self, ann: List[Annotation], sent: Sentence) -> None:
         # Annotation list
@@ -403,7 +395,6 @@
 
     def wrong_preposition_leggja_af(self, match: SimpleTree) -> None:
         """ Handle a match of a suspect preposition pattern """
-<<<<<<< HEAD
         # Find the offending verbal phrase
         vp = match.first_match("VP > { 'leggja' }", self.ctx_af)
         if vp is None:
@@ -425,27 +416,20 @@
         detail = (
             "Í samhenginu 'leggja einhvern að velli' er notuð "
             "forsetningin 'að', ekki 'af'."
-=======
-        # Calculate the start and end token indices, spanning both phrases
-        start, end = match.span
-        text = "'heillaður að' á sennilega að vera 'heillaður af'"
-        detail = (
-            "Í samhenginu 'heillaður af e-u' er notuð " "forsetningin 'af', ekki 'að'."
-        )
-        if match.tidy_text.count(" að ") == 1:
+        if match.tidy_text.count(" af ") == 1:
             # Only one way to substitute að -> af: do it
-            suggest = match.tidy_text.replace(" að ", " af ")
-        else:
-            # !!! TODO: More intelligent substitution to create a suggestion
-            suggest = ""
-        self._ann.append(
-            Annotation(
-                start=start,
-                end=end,
-                code="P_WRONG_PREP_AÐ",
-                text=text,
-                detail=detail,
-                original="að",
+            suggest = match.tidy_text.replace(" af ", " að ")
+        else:
+            # !!! TODO: More intelligent substitution to create a suggestion
+            suggest = ""
+        self._ann.append(
+            Annotation(
+                start=start,
+                end=end,
+                code="P_WRONG_PREP_AF",
+                text=text,
+                detail=detail,
+                original="af",
                 suggest=suggest,
             )
         )
@@ -458,7 +442,6 @@
         detail = (
             "Í samhenginu 'hafa áhyggjur af e-u' er notuð "
             "forsetningin 'af', ekki 'að'."
->>>>>>> 61949cf7
         )
         if match.tidy_text.count(" af ") == 1:
             # Only one way to substitute af -> að: do it
@@ -478,7 +461,6 @@
             )
         )
 
-<<<<<<< HEAD
     def wrong_preposition_utan_af(self, match: SimpleTree) -> None:
         """ Handle a match of a suspect preposition pattern """
         # Find the offending adverbial phrase
@@ -499,131 +481,67 @@
         if match.tidy_text.count(" af ") == 1:
             # Only one way to substitute af -> að: do it
             suggest = match.tidy_text.replace(" af ", " að ")
-=======
-    def wrong_preposition_hluti_að(self, match: SimpleTree) -> None:
-        """ Handle a match of a suspect preposition pattern """
-        # Calculate the start and end token indices, spanning both phrases
-        start, end = match.span
-        text = "'hluti að' á sennilega að vera 'hluti af'"
-        detail = "Í samhenginu 'hluti af e-u' er notuð " "forsetningin 'af', ekki 'að'."
-        if match.tidy_text.count(" að ") == 1:
-            # Only one way to substitute að -> af: do it
-            suggest = match.tidy_text.replace(" að ", " af ")
-        else:
-            # !!! TODO: More intelligent substitution to create a suggestion
-            suggest = ""
-        self._ann.append(
-            Annotation(
-                start=start,
-                end=end,
-                code="P_WRONG_PREP_AÐ",
-                text=text,
-                detail=detail,
-                original="að",
-                suggest=suggest,
-            )
-        )
-
-    def wrong_preposition_að_leiðandi(self, match: SimpleTree) -> None:
-        """ Handle a match of a suspect preposition pattern """
-        # Find the offending adverbial phrase
-        advp = match.first_match("ADVP > { 'þar' }", self.ctx_að)
-        if advp is None:
-            advp = match.first_match("ADVP >> { 'þar' }", self.ctx_að)
+        else:
+            # !!! TODO: More intelligent substitution to create a suggestion
+            suggest = ""
+        self._ann.append(
+            Annotation(
+                start=start,
+                end=end,
+                code="P_WRONG_PREP_AF",
+                text=text,
+                detail=detail,
+                original="af",
+                suggest=suggest,
+            )
+        )
+
+    def wrong_preposition_uppvis_af(self, match: SimpleTree) -> None:
+        """ Handle a match of a suspect preposition pattern """
+        # Find the offending verbal phrase
+        vp = match.first_match("VP > { 'verða' }", self.ctx_af)
+        if vp is None:
+            vp = match.first_match("VP >> { 'verða' }", self.ctx_af)
+        # Find the attached nominal phrase
+        np = match.first_match("NP > { 'uppvís' }", self.ctx_af)
+        if np is None:
+            np = match.first_match("NP >> { 'uppvís' }", self.ctx_af)
         # Find the attached prepositional phrase
-        vp = match.first_match('VP > { "leiðandi" }')
-        assert advp is not None
-        assert vp is not None
-        # Calculate the start and end token indices, spanning both phrases
-        start, end = min(advp.span[0], vp.span[0]), max(advp.span[1], vp.span[1])
-        text = "'þar að leiðandi' á sennilega að vera 'þar af leiðandi'"
-        detail = (
-            "Í samhenginu 'þar af leiðandi' er notuð " "forsetningin 'af', ekki 'að'."
-        )
-        if match.tidy_text.count(" að ") == 1:
-            # Only one way to substitute að -> af: do it
-            suggest = match.tidy_text.replace(" að ", " af ")
-        else:
-            # !!! TODO: More intelligent substitution to create a suggestion
-            suggest = ""
-        self._ann.append(
-            Annotation(
-                start=start,
-                end=end,
-                code="P_WRONG_PREP_AÐ",
-                text=text,
-                detail=detail,
-                original="að",
-                suggest=suggest,
-            )
-        )
-
-    def wrong_preposition_að_mörkum(self, match: SimpleTree) -> None:
-        """ Handle a match of a suspect preposition pattern """
-        # Find the offending prepositional phrase
-        pp = match.first_match("PP > { 'að' 'mark' }", self.ctx_að)
-        assert pp is not None
-        # Calculate the start and end token indices, spanning both phrases
-        start, end = pp.span[0], pp.span[1]
-        text = "'að mörkum' á sennilega að vera 'af mörkum'"
-        detail = (
-            "Í samhenginu 'leggja e-ð af mörkum' er notuð "
-            "forsetningin 'af', ekki 'að'."
-        )
-        if match.tidy_text.count(" að ") == 1:
-            # Only one way to substitute að -> af: do it
-            suggest = match.tidy_text.replace(" að ", " af ")
->>>>>>> 61949cf7
-        else:
-            # !!! TODO: More intelligent substitution to create a suggestion
-            suggest = ""
-        self._ann.append(
-            Annotation(
-                start=start,
-                end=end,
-<<<<<<< HEAD
+        pp = match.first_match('PP > { "af" }', self.ctx_af)
+        if pp is None:
+            pp = match.first_match("ADVP > { 'af' }", self.ctx_af)
+        # Calculate the start and end token indices, spanning both phrases
+        if vp is None:
+            start, end = min(np.span[0], pp.span[0]), max(np.span[1], pp.span[1])
+        elif np is None:
+            start, end = min(vp.span[0], pp.span[0]), max(vp.span[1], pp.span[1])
+        elif pp is None:
+            start, end = min(vp.span[0], np.span[0]), max(vp.span[1], np.span[1])
+        else:
+            start, end = min(vp.span[0], np.span[0], pp.span[0]), max(vp.span[1], np.span[1], pp.span[1])
+        text = "'uppvís af' á sennilega að vera 'uppvís að'"
+        detail = (
+            "Í samhenginu 'verða uppvís að einhverju' er notuð "
+            "forsetningin 'að', ekki 'af'."
+        )
+        if match.tidy_text.count(" af ") == 1:
+            # Only one way to substitute af -> að: do it
+            suggest = match.tidy_text.replace(" af ", " að ")
+        else:
+            # !!! TODO: More intelligent substitution to create a suggestion
+            suggest = ""
+        self._ann.append(
+            Annotation(
+                start=start,     
+                end=end,
                 code="P_WRONG_PREP_AF",
                 text=text,
                 detail=detail,
                 original="af",
-=======
-                code="P_WRONG_PREP_AÐ",
-                text=text,
-                detail=detail,
-                original="að",
-                suggest=suggest,
-            )
-        )
-
-    def wrong_preposition_að_leiða(self, match: SimpleTree) -> None:
-        """ Handle a match of a suspect preposition pattern """
-        # Calculate the start and end token indices, spanning both phrases
-        start, end = match.span
-        text = "'að leiða' á sennilega að vera 'af leiða'"
-        detail = (
-            "Í samhenginu 'láta gott af sér leiða' er notuð "
-            "forsetningin 'af', ekki 'að'."
-        )
-        if match.tidy_text.count(" að ") == 1:
-            # Only one way to substitute að -> af: do it
-            suggest = match.tidy_text.replace(" að ", " af ")
-        else:
-            # !!! TODO: More intelligent substitution to create a suggestion
-            suggest = ""
-        self._ann.append(
-            Annotation(
-                start=start,
-                end=end,
-                code="P_WRONG_PREP_AÐ",
-                text=text,
-                detail=detail,
-                original="að",
->>>>>>> 61949cf7
-                suggest=suggest,
-            )
-        )
-
-<<<<<<< HEAD
+                suggest=suggest,
+            )
+        )
+
     def wrong_preposition_verða_af(self, match: SimpleTree) -> None:
         """ Handle a match of a suspect preposition pattern """
         # Find the offending verbal phrase
@@ -643,7 +561,143 @@
         assert np is not None
         # Calculate the start and end token indices, spanning both phrases
         start, end = min(vp.span[0], pp.span[0], np.span[0]), max(pp.span[1], pp.span[1], np.span[1])
-=======
+        text = "'af ósk' á sennilega að vera 'að ósk'"
+        detail = (
+            "Í samhenginu 'að verða að ósk' er notuð " "forsetningin 'að', ekki 'af'."
+        )
+        if match.tidy_text.count(" að ") == 1:
+            # Only one way to substitute að -> af: do it
+            suggest = match.tidy_text.replace(" af ", " að ")
+        else:
+            # !!! TODO: More intelligent substitution to create a suggestion
+            suggest = ""
+        self._ann.append(
+            Annotation(
+                start=start,
+                end=end,
+                code="P_WRONG_PREP_AF",
+                text=text,
+                detail=detail,
+                original="af",
+                suggest=suggest,
+            )
+        )
+    
+    def wrong_preposition_hluti_að(self, match: SimpleTree) -> None:
+        """ Handle a match of a suspect preposition pattern """
+        # Calculate the start and end token indices, spanning both phrases
+        start, end = match.span
+        text = "'hluti að' á sennilega að vera 'hluti af'"
+        detail = "Í samhenginu 'hluti af e-u' er notuð " "forsetningin 'af', ekki 'að'."
+        if match.tidy_text.count(" að ") == 1:
+            # Only one way to substitute að -> af: do it
+            suggest = match.tidy_text.replace(" að ", " af ")
+        else:
+            # !!! TODO: More intelligent substitution to create a suggestion
+            suggest = ""
+        self._ann.append(
+            Annotation(
+                start=start,
+                end=end,
+                code="P_WRONG_PREP_AÐ",
+                text=text,
+                detail=detail,
+                original="að",
+                suggest=suggest,
+            )
+        )
+
+    def wrong_preposition_að_leiðandi(self, match: SimpleTree) -> None:
+        """ Handle a match of a suspect preposition pattern """
+        # Find the offending adverbial phrase
+        advp = match.first_match("ADVP > { 'þar' }", self.ctx_að)
+        if advp is None:
+            advp = match.first_match("ADVP >> { 'þar' }", self.ctx_að)
+        # Find the attached prepositional phrase
+        vp = match.first_match('VP > { "leiðandi" }')
+        assert advp is not None
+        assert vp is not None
+        # Calculate the start and end token indices, spanning both phrases
+        start, end = min(advp.span[0], vp.span[0]), max(advp.span[1], vp.span[1])
+        text = "'þar að leiðandi' á sennilega að vera 'þar af leiðandi'"
+        detail = (
+            "Í samhenginu 'þar af leiðandi' er notuð " "forsetningin 'af', ekki 'að'."
+        )
+        if match.tidy_text.count(" að ") == 1:
+            # Only one way to substitute að -> af: do it
+            suggest = match.tidy_text.replace(" að ", " af ")
+        else:
+            # !!! TODO: More intelligent substitution to create a suggestion
+            suggest = ""
+        self._ann.append(
+            Annotation(
+                start=start,
+                end=end,
+                code="P_WRONG_PREP_AÐ",
+                text=text,
+                detail=detail,
+                original="að",
+                suggest=suggest,
+            )
+        )
+
+    def wrong_preposition_að_mörkum(self, match: SimpleTree) -> None:
+        """ Handle a match of a suspect preposition pattern """
+        # Find the offending prepositional phrase
+        pp = match.first_match("PP > { 'að' 'mark' }", self.ctx_að)
+        assert pp is not None
+        # Calculate the start and end token indices, spanning both phrases
+        start, end = pp.span[0], pp.span[1]
+        text = "'að mörkum' á sennilega að vera 'af mörkum'"
+        detail = (
+            "Í samhenginu 'leggja e-ð af mörkum' er notuð "
+            "forsetningin 'af', ekki 'að'."
+        )
+        if match.tidy_text.count(" að ") == 1:
+            # Only one way to substitute að -> af: do it
+            suggest = match.tidy_text.replace(" að ", " af ")
+        else:
+            # !!! TODO: More intelligent substitution to create a suggestion
+            suggest = ""
+        self._ann.append(
+            Annotation(
+                start=start,
+                end=end,
+                code="P_WRONG_PREP_AÐ",
+                text=text,
+                detail=detail,
+                original="að",
+                suggest=suggest,
+            )
+        )
+
+    def wrong_preposition_að_leiða(self, match: SimpleTree) -> None:
+        """ Handle a match of a suspect preposition pattern """
+        # Calculate the start and end token indices, spanning both phrases
+        start, end = match.span
+        text = "'að leiða' á sennilega að vera 'af leiða'"
+        detail = (
+            "Í samhenginu 'láta gott af sér leiða' er notuð "
+            "forsetningin 'af', ekki 'að'."
+        )
+        if match.tidy_text.count(" að ") == 1:
+            # Only one way to substitute að -> af: do it
+            suggest = match.tidy_text.replace(" að ", " af ")
+        else:
+            # !!! TODO: More intelligent substitution to create a suggestion
+            suggest = ""
+        self._ann.append(
+            Annotation(
+                start=start,
+                end=end,
+                code="P_WRONG_PREP_AÐ",
+                text=text,
+                detail=detail,
+                original="að",
+                suggest=suggest,
+            )
+        )
+
     def wrong_preposition_heiður_að(self, match: SimpleTree) -> None:
         """ Handle a match of a suspect preposition pattern """
         # Find the offending nominal phrase
@@ -678,7 +732,6 @@
 
     def wrong_preposition_eiga_að(self, match: SimpleTree) -> None:
         """ Handle a match of a suspect preposition pattern """
->>>>>>> 61949cf7
         # Find the offending verb phrase
         vp = match.first_match("VP > { 'eiga' }", self.ctx_að)
         if vp is None:
@@ -940,17 +993,6 @@
         assert np is not None
         assert pp is not None
         # Calculate the start and end token indices, spanning both phrases
-<<<<<<< HEAD
-        #start, end = match.span
-        text = "'af ósk' á sennilega að vera 'að ósk'"
-        detail = (
-            "Í samhenginu 'verða að ósk' er notuð "
-            "forsetningin 'að', ekki 'af'."
-        )
-        if match.tidy_text.count(" af ") == 1:
-            # Only one way to substitute af -> að: do it
-            suggest = match.tidy_text.replace(" af ", " að ")
-=======
         start, end = min(np.span[0], pp.span[0]), max(np.span[1], pp.span[1])
         text = "'gaman að' á sennilega að vera 'gaman af'"
         detail = (
@@ -960,74 +1002,17 @@
         if match.tidy_text.count(" að ") == 1:
             # Only one way to substitute að -> af: do it
             suggest = match.tidy_text.replace(" að ", " af ")
->>>>>>> 61949cf7
-        else:
-            # !!! TODO: More intelligent substitution to create a suggestion
-            suggest = ""
-        self._ann.append(
-            Annotation(
-<<<<<<< HEAD
-                start=start+1,     # Trying to exclude the subject of the sentence
-                end=end,
-                code="P_WRONG_PREP_AF",
-                text=text,
-                detail=detail,
-                original="af",
-=======
+        else:
+            # !!! TODO: More intelligent substitution to create a suggestion
+            suggest = ""
+        self._ann.append(
+            Annotation(
                 start=start,
                 end=end,
                 code="P_WRONG_PREP_AÐ",
                 text=text,
                 detail=detail,
                 original="að",
->>>>>>> 61949cf7
-                suggest=suggest,
-            )
-        )
-
-<<<<<<< HEAD
-    def wrong_preposition_uppvis_af(self, match: SimpleTree) -> None:
-        """ Handle a match of a suspect preposition pattern """
-        # Find the offending verbal phrase
-        vp = match.first_match("VP > { 'verða' }", self.ctx_af)
-        if vp is None:
-            vp = match.first_match("VP >> { 'verða' }", self.ctx_af)
-        # Find the attached nominal phrase
-        np = match.first_match("NP > { 'uppvís' }", self.ctx_af)
-        if np is None:
-            np = match.first_match("NP >> { 'uppvís' }", self.ctx_af)
-        # Find the attached prepositional phrase
-        pp = match.first_match('PP > { "af" }', self.ctx_af)
-        if pp is None:
-            pp = match.first_match("ADVP > { 'af' }", self.ctx_af)
-        # Calculate the start and end token indices, spanning both phrases
-        if vp is None:
-            start, end = min(np.span[0], pp.span[0]), max(np.span[1], pp.span[1])
-        elif np is None:
-            start, end = min(vp.span[0], pp.span[0]), max(vp.span[1], pp.span[1])
-        elif pp is None:
-            start, end = min(vp.span[0], np.span[0]), max(vp.span[1], np.span[1])
-        else:
-            start, end = min(vp.span[0], np.span[0], pp.span[0]), max(vp.span[1], np.span[1], pp.span[1])
-        text = "'uppvís af' á sennilega að vera 'uppvís að'"
-        detail = (
-            "Í samhenginu 'verða uppvís að einhverju' er notuð "
-            "forsetningin 'að', ekki 'af'."
-        )
-        if match.tidy_text.count(" af ") == 1:
-            # Only one way to substitute af -> að: do it
-            suggest = match.tidy_text.replace(" af ", " að ")
-        else:
-            # !!! TODO: More intelligent substitution to create a suggestion
-            suggest = ""
-        self._ann.append(
-            Annotation(
-                start=start,     
-                end=end,
-                code="P_WRONG_PREP_AF",
-                text=text,
-                detail=detail,
-                original="af",
                 suggest=suggest,
             )
         )
@@ -1035,7 +1020,28 @@
     def wrong_preposition_heillaður_að(self, match: SimpleTree) -> None:
         """ Handle a match of a suspect preposition pattern """
         # Calculate the start and end token indices, spanning both phrases
-=======
+        start, end = match.span
+        text = "'heillaður að' á sennilega að vera 'heillaður af'"
+        detail = (
+            "Í samhenginu 'heillaður af e-u' er notuð " "forsetningin 'af', ekki 'að'."
+        )
+        if match.tidy_text.count(" að ") == 1:
+            # Only one way to substitute að -> af: do it
+            suggest = match.tidy_text.replace(" að ", " af ")
+        else:
+            # !!! TODO: More intelligent substitution to create a suggestion
+            suggest = ""
+        self._ann.append(
+            Annotation(
+                start=start,
+                end=end,
+                code="P_WRONG_PREP_AÐ",
+                text=text,
+                detail=detail,
+                original="að",
+                suggest=suggest,
+            )
+        )
     def wrong_preposition_valinn_að(self, match: SimpleTree) -> None:
         """ Handle a match of a suspect preposition pattern """
         # Find the offending nominal phrase
@@ -1043,7 +1049,6 @@
         if np is None:
             np = match.first_match("NP > { 'valinn' }", self.ctx_að)
         assert np is not None
->>>>>>> 61949cf7
         start, end = match.span
         if " að " in np.tidy_text:
             text = "'{0}' á sennilega að vera '{0}'".format(np.tidy_text)
@@ -1247,7 +1252,6 @@
             )
         )
 
-<<<<<<< HEAD
     def wrong_af_use(self, match: SimpleTree, context: ContextType,) -> None:
         """ Handle a match of a suspect preposition pattern """
         # Find the offending noun
@@ -1278,8 +1282,6 @@
             )
         )
 
-=======
->>>>>>> 61949cf7
     def vera_að(self, match: SimpleTree) -> None:
         start, end = match.span
         text = "Mælt er með að sleppa 'vera að' og beygja frekar sögnina."
@@ -2000,16 +2002,10 @@
             )
         )
 
-<<<<<<< HEAD
         # 'af' incorrectly used with particular nouns
         def wrong_noun_af(nouns: Set[str], tree: SimpleTree) -> bool:
             """ Context matching function for the %noun macro in combination
                 with 'af' """
-=======
-        def wrong_noun_að(nouns: Set[str], tree: SimpleTree) -> bool:
-            """ Context matching function for the %noun macro in combination
-                with 'að' """
->>>>>>> 61949cf7
             lemma = tree.own_lemma
             if not lemma:
                 # The passed-in tree node is probably not a terminal
@@ -2020,8 +2016,7 @@
                 return False
             return (lemma + "_" + case) in nouns
 
-<<<<<<< HEAD
-        NOUNS_AF = {
+        NOUNS_AF: Set[str] = {
             "beiðni_þgf",
             "siður_þgf",
             "tilefni_þgf",
@@ -2041,7 +2036,7 @@
             )
         )
 
-        NOUNS_AF_OBJ = {
+        NOUNS_AF_OBJ: Set[str] = {
             "aðgangur_þf",
             "aðgangur_nf",
             "drag_nf",
@@ -2121,7 +2116,22 @@
                     match, cast(ContextType, cls.ctx_noun_af_obj)
                 ),
                 cls.ctx_noun_af_obj,
-=======
+            )
+        )
+
+        def wrong_noun_að(nouns: Set[str], tree: SimpleTree) -> bool:
+            """ Context matching function for the %noun macro in combination
+                with 'að' """
+            lemma = tree.own_lemma
+            if not lemma:
+                # The passed-in tree node is probably not a terminal
+                return False
+            try:
+                case = (set(tree.variants) & {"nf", "þf", "þgf", "ef"}).pop()
+            except KeyError:
+                return False
+            return (lemma + "_" + case) in nouns
+
         NOUNS_AÐ: Set[str] = {
             "tag_þgf",
             "togi_þgf",
@@ -2139,7 +2149,6 @@
                 "PP > { P > { 'að' } NP > { %noun } }",
                 lambda self, match: self.wrong_að_use(match, cls.ctx_noun_að),
                 cls.ctx_noun_að,
->>>>>>> 61949cf7
             )
         )
 
