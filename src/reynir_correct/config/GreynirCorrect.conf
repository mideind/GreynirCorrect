
# GreynirCorrect.conf

# Configuration settings for the reynir-correct package

# Copyright (C) 2021 Miðeind ehf

# This software is licensed under the MIT License:

#      Permission is hereby granted, free of charge, to any person
#      obtaining a copy of this software and associated documentation
#      files (the "Software"), to deal in the Software without restriction,
#      including without limitation the rights to use, copy, modify, merge,
#      publish, distribute, sublicense, and/or sell copies of the Software,
#      and to permit persons to whom the Software is furnished to do so,
#      subject to the following conditions:

#      The above copyright notice and this permission notice shall be
#      included in all copies or substantial portions of the Software.

#      THE SOFTWARE IS PROVIDED "AS IS", WITHOUT WARRANTY OF ANY KIND,
#      EXPRESS OR IMPLIED, INCLUDING BUT NOT LIMITED TO THE WARRANTIES OF
#      MERCHANTABILITY, FITNESS FOR A PARTICULAR PURPOSE AND NONINFRINGEMENT.
#      IN NO EVENT SHALL THE AUTHORS OR COPYRIGHT HOLDERS BE LIABLE FOR ANY
#      CLAIM, DAMAGES OR OTHER LIABILITY, WHETHER IN AN ACTION OF CONTRACT,
#      TORT OR OTHERWISE, ARISING FROM, OUT OF OR IN CONNECTION WITH THE
#      SOFTWARE OR THE USE OR OTHER DEALINGS IN THE SOFTWARE.


[settings]

# DEBUG = true


[unique_errors]

# Context-independent errors where it is clear what the correction should be

"a", "á"
"ábygð", "ábyrgð"
"aðahlutverk", "aðalhlutverk"
"aðahlutverki", "aðalhlutverki"
"Aðalavalmynd", "Aðalvalmynd"
"aðalega", "aðallega"
"aðalleikona", "aðalleikkona"
"Adami", "Adam"
"áðann", "áðan"
"aðar", "aðra"
"áðdáandi", "aðdáandi"
"aðdragandum", "aðdragandanum"
"aðeisn", "aðeins"
"Adelie", "Adele"
"aðgangnum", "aðganginum"
"adgerdaaaetlun", "aðgerðaáætlun"
"aðgerðinar", "aðgerðirnar"
"áðgjafi", "ráðgjafi"
"adhd", "ADHD"
"aðiens", "aðeins"
"aðillinn", "aðilinn"
"aðins", "aðeins"
"Adolfi", "Adolf"
"aðraganda", "aðdraganda"
"aðskild", "aðskilin"
"aður", "áður"
"æfina", "ævina"
"Ægissdóttir", "Ægisdóttir"
"ætl", "ætli"
"ætlaru", "ætlarðu"
"ættingum", "ættingjum"
"ættiru", "ættirðu"
"áfam", "áfram"
"áfarm", "áfram"
"áfarmhaldandi", "áframhaldandi"
"afborgarnir", "afborganir"
"afgangnum", "afganginum"
"afram", "áfram"
"Afrinhérað", "Afrínhérað"
"Afrinhéraði", "Afrínhéraði"
"afslappaðara", "afslappaðra"
"afslappaðari", "afslappaðri"
"afslátti", "afslætti"
"afsökunnar", "afsökunar"
"aftir", "aftur"
"Aftonbladed", "Aftonbladet"
"aftu", "aftur"
"Aftuelding", "Afturelding"
"aftúr", "aftur"
"áftur", "aftur"
"afur", "aftur"
"afþreyingum", "afþreyingu"
"agaðari", "agaðri"
"ágætist", "ágætis"
"ágætla", "ágætlega"
"aggressívur", "agressívur"
"Agusta", "Ágústa"
"ahfa", "hafa"
"áhirf", "áhrif"
"ahn", "hann"
"ahnn", "hann"
"áhri", "áhrif"
"akgrein", "akrein"
"akgreina", "akreina"
"akgreinanna", "akreinanna"
"akgreinar", "akreinar"
"akgreinarnar", "akreinarnar"
"akgreinum", "akreinum"
"akgreinunum", "akreinunum"
"akkurat", "akkúrat"
"akkúrrat", "akkúrat"
"ákörðun", "ákvörðun"
"akrílmálningu", "akrýlmálningu"
"akstu", "akstur"
"akstureiginleika", "aksturseiginleika"
"aksturþjónustu", "akstursþjónustu"
"aktivisma", "aktívisma"
"aktivista", "aktívista"
"aktivistar", "aktívistar"
"aktivisti", "aktívisti"
"Akureyar", "Akureyrar"
"ákvaðanir", "ákvarðanir"
"ákvaðu", "ákváðu"
"ákvarðanartöku", "ákvörðunartöku"
"ákvarðnir", "ákvarðanir"
"ákvöðrun", "ákvörðun"
"ákvörðu", "ákvörðun"
"ákvörðunni", "ákvörðuninni"
"ákvörun", "ákvörðun"
"Alavítar", "Alavítar"
"aldei", "aldrei"
"aldrey", "aldrei"
"aldrinu", "aldrinum"
"Alexanda", "Alexandra"
"Alexanderson", "Alexandersson"
"Alexandr", "Alexander"
"Alexandru", "Alexöndru"
"Alexender", "Alexander"
"Alexi", "Alex"
"Alfreði", "Alfreð"
"algegnt", "algengt"
"algent", "algengt"
"algör", "algjör"
"alkahólisma", "alkóhólisma"
"alkahólismann", "alkóhólismann"
"alkahólismans", "alkóhólismans"
"alkahólismanum", "alkóhólismanum"
"alkahólisminn", "alkóhólisminn"
"alkahólista", "alkóhólista"
"alkahólistar", "alkóhólistar"
"alkahólisti", "alkóhólisti"
"alkahólistum", "alkóhólistum"
"allaf", "alltaf"
"allann", "allan"
"allanvega", "allavega"
"allataf", "alltaf"
"allaveg", "allavega"
"allaveganna", "allavega"
"allavena", "allavega"
"alldrei", "aldrei"
"alllt", "allt"
"allltaf", "alltaf"
"allst", "allt"
"allta", "alltaf"
"almannaksárinu", "almanaksárinu"
"almannatrygginar", "almannatryggingar"
"Almarrs", "Almars"
"almenningsamgangna", "almenningssamganga"
"almennnings", "almennings"
"alsherjar", "allsherjar"
"alsráðandi", "allsráðandi"
"altaf", "alltaf"
"Althingi", "Alþingi"
"althingis", "alþingis"
"altjent", "alltént"
"altlaf", "alltaf"
"alvega", "allavega"
"alþingsmaður", "alþingismaður"
"alþjóðasamfélagins", "alþjóðasamfélagsins"
"amkvæmt", "samkvæmt"
"ánægur", "ánægður"
"ananans", "ananas"
"ananr", "annar"
"ananrs", "annars"
"andstæðingin", "andstæðinginn"
"andyri", "anddyri"
"andyrinu", "anddyrinu"
"ángæður", "ánægður"
"Angólar", "Angólamenn"
"annahvort", "annaðhvort"
"annann", "annan"
"ánnar", "annar"
"annarar", "annarrar"
"annari", "annarri"
"annarr", "annar"
"annarrra", "annarra"
"annnan", "annan"
"annnarra", "annarra"
"annrs", "annars"
"antik", "antík"
"Apotek", "Apótek"
"Apotekinu", "Apótekinu"
"árángur", "árangur"
"áras", "árás"
"áratuginum", "áratugnum"
"áratugs", "áratugar"
"áratugsins", "áratugarins"
"árð", "árið"
"Argentísk", "Argentínsk"
"argentíska", "argentínska"
"argentíski", "argentínski"
"árins", "ársins"
"arkítekt", "arkitekt"
"arkítekta", "arkitekta"
"arkítektar", "arkitektar"
"arkítektinn", "arkitektinn"
"arkítektum", "arkitektum"
"arkítektúr", "arkitektúr"
"arkmið", "markmið"
"Árnasson", "Árnason"
"arsemi", "arðsemi"
"ársfjórðunginum", "ársfjórðungnum"
"Arsskyrsla", "Ársskýrsla"
"Artotek", "Artótek"
"árverkni", "árvekni"
"ásam", "ásamt"
"Aserbaídjan", "Aserbaísjan"
"Asgeir", "Ásgeir"
"Asger", "Ásgeir"
"Así", "ASÍ"
"Asiu", "Asíu"
"áskana", "ásakana"
"áskanirnar", "ásakanirnar"
"Ásmunds", "Ásmundar"
"átakana", "átakanna"
"athugsemd", "athugasemd"
"athugsemdakerfi", "athugasemdakerfi"
"athugsemdir", "athugasemdir"
"athugsemdum", "athugasemdum"
"athygi", "athygli"
"athylgi", "athygli"
"átjá", "átján"
"átjan", "átján"
"átjanda", "átjánda"
"Atlandshafi", "Atlantshafi"
"Atlandshafsbandalagið", "Atlantshafsbandalagið"
"Atlandshafsbandalagsins", "Atlantshafsbandalagsins"
"atvæði", "atkvæði"
"atvinnuli", "atvinnulið"
"atvinnustarfssemi", "atvinnustarfsemi"
"atvinnuþáttöku", "atvinnuþátttöku"
"auðugari", "auðugri"
"Audur", "Auður"
"auðveldarar", "auðveldara"
"auðvita", "auðvitað"
"auganum", "auganu"
"augnæknis", "augnlæknis"
"aukð", "aukið"
"auking", "aukning"
"aukingu", "aukningu"
"aukis", "aukist"
"austuhluta", "austurhluta"
"Austuríki", "Austurríki"
"austuríska", "austurríska"
"auvðitað", "auðvitað"
"ávaxtardrykkur", "ávaxtadrykkur"
"avokadó", "avókadó"
"ávörðun", "ákvörðun"
"Aþingis", "Alþingis"
"aþr", "þar"
"Babýlóns", "Babýlons"
"Báður", "Bárður"
"bæjarsins", "bæjarins"
"bæum", "bæjum"
"bakarínu", "bakaríinu"
"Bakary", "Bakery"
"Bakkabraedur", "Bakkabræður"
"bakkan", "bakkann"
"Bandaríkaforseta", "Bandaríkjaforseta"
"Bandaríkaforseti", "Bandaríkjaforseti"
"Bandaríkinn", "Bandaríkin"
"Bandaríkjana", "Bandaríkjanna"
"Bandaríkjanan", "Bandaríkjanna"
"Bandaríkjann", "Bandaríkjanna"
"Bandarikjanna", "Bandaríkjanna"
"Bandaríkjdala", "Bandaríkjadala"
"Bandaríkjunm", "Bandaríkjunum"
"Bandaríkjunu", "Bandaríkjunum"
"Bandarikjunum", "Bandaríkjunum"
"Bandaríkunum", "Bandaríkjunum"
"Bandraíkjanna", "Bandaríkjanna"
"Bankok", "Bangkok"
"baraáttu", "baráttu"
"báráttu", "baráttu"
"báráttunni", "baráttunni"
"Bárðabungu", "Bárðarbungu"
"Bárðarsson", "Bárðarson"
"Barðarströnd", "Barðaströnd"
"Barelona", "Barcelona"
"Barnaverndastofu", "Barnaverndarstofu"
"barómeter", "loftvog"
"barráttu", "baráttu"
"bárus", "bárust"
"basilika", "basilíka"
"basiliku", "basilíku"
"bátarins", "bátsins"
"bátinum", "bátnum"
"Begium", "Belgium"
"Belgrað", "Belgrad"
"bema", "nema"
"Bendikt", "Benedikt"
"Bendiktsson", "Benediktsson"
"Bendiktssonar", "Benediktssonar"
"Benediksson", "Benediktsson"
"Benedikssonar", "Benetiktssonar"
"Benedikti", "Benedikt"
"Benedorm", "Benidorm"
"bensínsstöð", "bensínstöð"
"betir", "betri"
"Beuty", "Beauty"
"beyta", "beita"
"beytt", "beitt"
"bikaúrslitaleiknum", "bikarúrslitaleiknum"
"bíllin", "bíllinn"
"billinu", "bilinu"
"Bió", "Bíó"
"birist", "birtist"
"birtisti", "birtist"
"birtst", "birtist"
"Bissá", "Bissaú"
"Bjarnasson", "Bjarnason"
"Bjarndóttir", "Bjarnadóttir"
"bjartvirði", "bjartviðri"
"Björgvinn", "Björgvin"
"Björku", "Björk"
"Björvin", "Björgvin"
"bjóstakrabbameini", "brjóstakrabbameini"
"Blöndósi", "Blönduósi"
"Bodgan", "Bogdan"
"bókinn", "bókin"
"Bólívíu", "Bólivíu"
"boltan", "boltann"
"boltin", "boltinn"
"bómul", "bómull"
"Borganesi", "Borgarnesi"
"borgararinnar", "borgarinnar"
"borgararkítekt", "borgararkitekt"
"borgarfulltrúm", "borgarfulltrúum"
"borgarinar", "borgarinnar"
"borgarinnnar", "borgarinnar"
"borgini", "borginni"
"börnun", "börnum"
"börnunm", "börnum"
"Bosporussund", "Bospórussund"
"Bosporussundið", "Bospórussundið"
"botnin", "botninn"
"Bournmouth", "Bournemouth"
"bráðabirða", "bráðabirgða"
"bráðabirgðarmeistari", "bráðabirgðameistari"
"bráðabirgðartitilinn", "bráðabirgðatitilinn"
"bráðabrigða", "bráðabirgða"
"bráðamótttöku", "bráðamóttöku"
"bráðamótttökunni", "bráðamóttökunni"
"bræðurnar", "bræðurna"
"Brasílíu", "Brasilíu"
"bregaðst", "bregðast"
"bregast", "bregðast"
"breiskleika", "breyskleika"
"breyast", "breytast"
"breystast", "breytast"
"brids", "bridds"
"briem", "Briem"
"Brigthon", "Brighton"
"Brigton", "Brighton"
"Brittain", "Britain"
"brjóstarhaldara", "brjóstahaldara"
"bróðurs", "bróður"
"brokkoli", "brokkólí"
"brúðurinn", "brúðurin"
"Bugl", "BUGL"
"Buisness", "Business"
"búlemíu", "búlimía"
"Búlgarir", "Búlgarar"
"Búlgörum", "Búlgurum"
"bundar", "bundnar"
"búrkini", "búrkiní"
"Búrkíníbannið", "Búrkiníbannið"
"búrkíníið", "búrkiníið"
"búrkíníum", "búrkiníum"
"búrmísk", "mjanmörsk"
"búrmíska", "mjanmarska"
"búrmískri", "mjanmarskri"
"búrmískrar", "mjanmarskrar"
"búrmíski", "mjanmarski"
"búrmísku", "mjanmörsku"
"búrmískur", "mjanmarskur"
"búrmískan", "mjanmarskan"
"búrmískum", "mjanmörskum"
"búrmísks", "mjanmarsks"
"Búsáhaldabyltingi", "Búsáhaldabyltingin"
"Byrkir", "Birkir"
"byrunarliðinu", "byrjunarliðinu"
"bæjir", "bæir"
"bæji", "bæi"
"ðað", "að"
"dæmsi", "dæmis"
"dagins", "dagsins"
"dagsfer", "dagsferð"
"dagskra", "dagskrá"
"dálítíð", "dálítið"
"ðalmeðferð", "aðalmeðferð"
"Damörku", "Danmörku"
"ðan", "áðan"
"Daníeli", "Daníel"
"Danmörkur", "Danmerkur"
"Dansiði", "Dansið"
"darraðadans", "darraðardans"
"Davíði", "Davíð"
"Deanerys", "Daenerys"
"debit", "debet"
"degið", "deigið"
"deginu", "deiginu"
"deidlarinnar", "deildarinnar"
"deiildinni", "deildinni"
"deildarinanr", "deildarinnar"
"deildarinar", "deildarinnar"
"deildarinna", "deildarinnar"
"deildini", "deildinni"
"deildinn", "deildinni"
"deildinnar", "deildarinnar"
"Delevinge", "Delevingne"
"Delhí", "Delí"
"desemer", "desember"
"desmber", "desember"
"deyji", "deyi"
"dieselbíla", "dísilbíla"
"Diljáar", "Diljár"
"dísel", "dísill"
"díselbifreiða", "dísilbifreiða"
"díselbíla", "dísilbíla"
"díselbílar", "dísilbílar"
"díselbílum", "dísilbílum"
"díselolía", "dísilolía"
"díselolíu", "dísilolíu"
"díselrafstöðvar", "dísilrafstöðvar"
"díselrafstöðvum", "dísilrafstöðvum"
"díselvél", "dísilvél"
"díselvélar", "dísilvélar"
"díselvélum", "dísilvélar"
"Djíbjútí", "Djibútí"
"döguðu", "dagaði"
"Dögunnar", "Dögunar"
"dögunu", "dögunum"
"dökklæddur", "dökkklæddur"
"doldið", "dálítið"
"Dóminikanska", "Dóminíska"
"Dóminíkanska", "Dóminíska"
"Dóminós", "Dominos"
"dómsmálaráherra", "dómsmálaráðherra"
"Dóróthe", "Dóróthea"
"Dórothea", "Dóróthea"
"dóttirinn", "dóttirin"
"dramatúrgur", "dramatúrg"
"draugi", "draug"
"drengins", "drengsins"
"dreyfa", "dreifa"
"drog", "drög"
"drógst", "dróst"
"drottingar", "drottningar"
"dróu", "drógu"
"drykksins", "drykkjarins"
"Dúbæ", "Dúbaí"
"Dubaí", "Dúbaí"
"Dúbai", "Dúbaí"
"dúettnum", "dúettinum"
"Dyflinar", "Dyflinnar"
"Dyflinarreglugerðarinnar", "Dyflinnarreglugerðarinnar"
"Dyflinarreglugerðin", "Dyflinnarreglugerðin"
"Dyflinarreglugerðina", "Dyflinnarreglugerðina"
"Dyflinarreglugerðinni", "Dyflinnarreglugerðinni"
"eda", "eða"
"eðliegt", "eðlilegt"
"efitr", "eftir"
"Efnhagsmál", "Efnahagsmál"
"efnhagsráðherra", "efnahagsráðherra"
"Efraim", "Efraím"
"eft", "eftir"
"Efta", "EFTA"
"efti", "eftir"
"eftirpurn", "eftirspurn"
"eftirsóknaverður", "eftirsóknarverður"
"eftispurn", "eftirspurn"
"eftr", "eftir"
"eftri", "eftir"
"eftstu", "efstu"
"eftur", "eftir"
"efur", "hefur"
"eg", "ég"
"egar", "þegar"
"Egilson", "Egilsson"
"Egilstaða", "Egilsstaða"
"Egilstaði", "Egilsstaði"
"Egilstöðum", "Egilsstöðum"
"egir", "segir"
"Eiðnum", "Eiðinum"
"Eidur", "Eiður"
"eigandanna", "eigendanna"
"eigendi", "eigandi"
"eimitt", "einmitt"
"eimmitt", "einmitt"
"Einarsdottir", "Einarsdóttir"
"Einarsssonar", "Einarssonar"
"einfaldega", "einfaldlega"
"einfallt", "einfalt"
"eingögnu", "eingöngu"
"eingungis", "einungis"
"einhvað", "eitthvað"
"einhven", "einhver"
"einhvert", "eitthvert"
"einingis", "einungis"
"einkaðilar", "einkaaðilar"
"einkunina", "einkunnina"
"einkuninn", "einkunnin"
"einng", "einnig"
"einning", "einnig"
"einnnig", "einnig"
"einnrar", "einnar"
"einsta", "einasta"
"einstaklingins", "einstaklingsins"
"einstalinga", "einstaklinga"
"einstalingi", "einstaklingi"
"einta", "eintak"
"eintaklinga", "einstaklinga"
"einugis", "einungis"
"einunigs", "einungis"
"einvherju", "einhverju"
"eithvað", "eitthvað"
"eitthvða", "eitthvað"
"eitthver", "einhver"
"eitthverjir", "einhverjir"
"eittthvað", "eitthvað"
"eittvað", "eitthvað"
"eki", "ekki"
"ekk", "ekki"
"ekker", "ekkert"
"ekkkert", "ekkert"
"ekkki", "ekki"
"ekstrarhagnaður", "rekstrarhagnaður"
"élag", "félag"
"élagið", "félagið"
"elfd", "efld"
"elft", "eflt"
"éljagagnur", "éljagangur"
"Elliðárdalsins", "Elliðaárdalsins"
"emætti", "embætti"
"Emannuel", "Emanuel"
"embæti", "embætti"
"emiritus", "emeritus"
"Emmsé", "Emmsjé"
"Emmsje", "Emmsjé"
"endan", "endann"
"endurskodun", "endurskoðun"
"engann", "engan"
"Englendinum", "Englendingum"
"engur", "lengur"
"Eríkur", "Eiríkur"
"Eritreu", "Erítreu"
"Erlingdsdóttir", "Erlingsdóttir"
"erm", "erum"
"Ermolinskji", "Ermolinskij"
"Ermonlinskij", "Ermolinskij"
"Esjberg", "Esbjerg"
"essu", "þessu"
"ethanóli", "etanóli"
"étt", "rétt"
"etta", "þetta"
"Eurovison", "Eurovision"
"Eurovisonlagið", "Eurovisionlagið"
"Evópu", "Evrópu"
"Evópumótinu", "Evrópumótinu"
"Evrest", "Everest"
"evrópulögum", "Evrópulögum"
"Evrópumeistarmótinu", "Evrópumeistaramótinu"
"evrópusæti", "Evrópusæti"
"evrópusætið", "Evrópusætið"
"Evrópusambandins", "Evrópusambandsins"
"Evróusambandsins", "Evrópusambandsins"
"exel", "Excel"
"Eyglóu", "Eygló"
"eyjunna", "eyjuna"
"eyrnarmerkt", "eyrnamerkt"
"eyturlyfjaneyslu", "eiturlyfjaneyslu"
"fæturnar", "fæturna"
"fagurferði", "fagurfræði"
"Fakó", "FAKÓ"
"falleinkun", "falleinkunn"
"fámennsta", "fámennasta"
"Fanndis", "Fanndís"
"fanns", "fannst"
"fanst", "fannst"
"farandsfæti", "faraldsfæti"
"fáranleikans", "fáránleikans"
"fariði", "friði"
"Fatimusjóðinn", "Fatímusjóðinn"
"feðgininum", "feðginunum"
"fegurðasamkeppnir", "fegurðarsamkeppnir"
"féi", "fé"
"fék", "fékk"
"fekar", "frekar"
"fekk", "fékk"
"félagins", "félagsins"
"félgar", "félagar"
"félgasins", "félagsins"
"Felixsson", "Felixson"
"fellibyli", "fellibylji"
"fellibylir", "fellibyljir"
"félst", "féllst"
"felstum", "flestum"
"felt", "fellt"
"Feminísk", "Feminísk"
"femínisk", "feminísk"
"femíniska", "feminísk"
"feminisma", "femínisma"
"feminismi", "feminismi"
"feminista", "femínista"
"feministar", "femínistar"
"feministi", "femínisti"
"feministiska", "feminíska"
"feministum", "femínistum"
"fengar", "fengnar"
"fengð", "fengið"
"ferðamannastrauminum", "ferðamannastraumnum"
"ferðaþjónstu", "ferðaþjónustu"
"ferðaþjónstunnar", "ferðaþjónustunnar"
"ferðaþjónstunni", "ferðaþjónustunni"
"ferðaþónustu", "ferðaþjónustu"
"ferði", "verði"
"ferðlag", "ferðalag"
"ferðlagi", "ferðalagi"
"ferðlagið", "ferðalagið"
"ferðlög", "ferðalög"
"ferðlögum", "ferðalögum"
"ferðmaður", "ferðamaður"
"ferðmanna", "ferðamanna"
"ferðmenn", "ferðamenn"
"ferðmönnum", "ferðamönnum"
"ferðþjónustu", "ferðaþjónustu"
"ferðþjónustunnar", "ferðaþjónustunnar"
"ferkar", "frekar"
"ferkst", "ferskt"
"fermeter", "fermetri"
"fésbókasíðu", "fésbókarsíðu"
"festst", "fest"
"feyknagóð", "feiknagóð"
"feyknasterku", "feiknasterku"
"FHingar", "FH-ingar"
"Fídji", "Fídjí"
"Fíh", "FÍH"
"filippeysk", "filippseysk"
"filippeyska", "filippseyska"
"Filippeyski", "Filippseyski"
"filippeyskra", "filippseyskra"
"filippeysku", "filippseysku"
"filippeyskum", "filippseyskum"
"Filipseyinga", "Filippseyinga"
"Filipseyja", "Filippseyja"
"Filipseyjar", "Filippseyjar"
"Filipseyjum", "Filippseyjum"
"filistea", "fílistea"
"Fillipseyjum", "Filippseyjum"
"fimtán", "fimmtán"
"fin", "fín"
"fingu", "fingur"
"Finlandi", "Finnlandi"
"finndi", "fyndi"
"finndist", "fyndist"
"Finnson", "Finnsson"
"Finsson", "Finnsson"
"fir", "yfir"
"fítus", "fídus"
"fjá", "fá"
"fjærri", "fjarri"
"Fjámálaeftirlitið", "Fjármálaeftirlitið"
"fjámunum", "fjármunum"
"fjárfestingakosts", "fjárfestingarkostar"
"fjármálaætlun", "fjármálaáætlun"
"Fjármálaeftirlitisins", "Fjármálaeftirlitsins"
"fjármálafyrirækja", "fjármálafyrirtækja"
"fjármálaráherra", "fjármálaráðherra"
"fjárs", "fjár"
"fjársins", "fjárins"
"Fjelsted", "Fjeldsted"
"fjöðurin", "fjöðrin"
"fjögura", "fjögurra"
"fjölbreyttni", "fjölbreytni"
"fjöldan", "fjöldann"
"fjölmiðillin", "fjölmiðillinn"
"fjölmiðlu", "fjölmiðlum"
"Fjölskylan", "Fjölskyldan"
"fjölskylduföðursins", "fjölskylduföðurins"
"fjölskyldumeðliminum", "fjölskyldumeðlimnum"
"fjömiðlum", "fjölmiðlum"
"fjóran", "fjóra"
"fjórðunginum", "fjórðungnum"
"fjórfallt", "fjórfalt"
"fjórtan", "fjórtán"
"fjörtíu", "fjörutíu"
"fjóru", "fjórum"
"flandsfélagið", "aflandsfélagið"
"fleir", "fleiri"
"fleirra", "fleira"
"fleirri", "fleiri"
"fleri", "fleiri"
"flesti", "flestir"
"fljúgjandi", "fljúgandi"
"flokkin", "flokkinn"
"flokkins", "flokksins"
"flokkinum", "flokknum"
"floksins", "flokksins"
"Flórdía", "Flórída"
"Florída", "Flórída"
"Flórida", "Flórída"
"flótt", "fljótt"
"flóttamannastrauminum", "flóttamannastraumnum"
"flúga", "fljúga"
"flugfélagins", "flugfélagsins"
"flugvélaginu", "flugfélaginu"
"flugvélagsins", "flugfélagsins"
"flugvélinu", "flugfélaginu"
"flugvell", "flugvelli"
"flugvöllin", "flugvöllinn"
"fluttning", "flutning"
"flýa", "flýja"
"Flygering", "Flygenring"
"flyja", "flýja"
"flýji", "flýi"
"fme", "FME"
"fóbolta", "fótbolta"
"föðurs", "föður"
"föðursins", "föðurins"
"fók", "fólk"
"fóki", "fólki"
"fókin", "flókin"
"fokkin", "fokking"
"fólinsýru", "fólínsýru"
"folksins", "fólksins"
"fomaður", "formaður"
"foresti", "forseti"
"formúgu", "formúu"
"fórnarlambana", "fórnarlambanna"
"Fornite", "Fortnite"
"forráðarmenn", "forráðamenn"
"forrystu", "forystu"
"forrystuna", "forystuna"
"forsætirsráðherra", "forsætisráðherra"
"forsætisráðhera", "forsætisráðherra"
"forsætisráðherran", "forsætisráðherrann"
"forsætisráðherrra", "forsætisráðherra"
"forsaetisraduneyti", "forsætisráðuneyti"
"forsætisráherra", "forsætisráðherra"
"forsætsiráðherra", "forsætisráðherra"
"forsætsráðherra", "forsætisráðherra"
"forsetakosningana", "forsetakosninganna"
"forsetakosningnunum", "forsetakosningunum"
"forsytu", "forystu"
"fótana", "fæturna"
"fotbolti", "fótbolti"
"foyrstu", "forystu"
"foystu", "forystu"
"fra", "frá"
"Frabær", "Frábær"
"frægann", "frægan"
"fræum", "fræjum"
"Frakkklandi", "Frakklandi"
"framboðsliðsta", "framboðslista"
"framhalldið", "framhaldið"
"framherjan", "framherjann"
"framistöðu", "frammistöðu"
"framkvæmdasstjóri", "framkvæmdastjóri"
"framleiðandum", "framleiðandanum"
"framlengarinnar", "framlengingarinnar"
"framlenginu", "framlengingu"
"framlenginunni", "framlengingunni"
"framm", "fram"
"framn", "framan"
"Framsóknarflokkins", "Framsóknarflokksins"
"Framsóknarflokkinum", "Framsóknarflokknum"
"framtið", "framtíð"
"framvæmdastjóri", "framkvæmdastjóri"
"franskal", "franska"
"frátaldri", "frátalinni"
"fraumraun", "frumraun"
"fréttastofunar", "fréttastofunnar"
"fréttatilkyningu", "fréttatilkynningu"
"fréttatofu", "fréttastofu"
"frettir", "fréttir"
"fréttirnir", "fréttirnar"
"Freya", "Freyja"
"fri", "frí"
"friðhelgis", "friðhelgi"
"friðlísing", "friðlýsing"
"friðnum", "friðinum"
"Fridriksdottir", "Friðriksdóttir"
"Fridriksson", "Friðriksson"
"friðs", "friðar"
"frir", "frír"
"frjálsyndi", "frjálslyndi"
"frma", "fram"
"frmaboðs", "framboðs"
"Fróðarheiði", "Fróðárheiði"
"ftir", "eftir"
"fulljóst", "fullljóst"
"fullnægji", "fullnægi"
"fullorðina", "fullorðinna"
"fullsaddann", "fullsaddan"
"fulltrúm", "fulltrúum"
"fundarinns", "fundarins"
"fygjast", "fylgjast"
"fygljast", "fylgjast"
"fyir", "fyrir"
"fyirir", "fyrir"
"fyirr", "fyrir"
"fylgast", "fylgjast"
"fylgjst", "fylgjast"
"fyr", "fyrir"
"fyriræki", "fyrirtæki"
"fyrirækja", "fyrirtækja"
"fyrirgefiði", "fyrirgefið"
"fyrirhafnalaust", "fyrirhafnarlaust"
"fyriri", "fyrir"
"fyrirsætnana", "fyrirsætnanna"
"fyrirtæja", "fyrirtækja"
"fyrirtækins", "fyrirtækisins"
"fyrirtækjana", "fyrirtækjanna"
"fyrirtæksins", "fyrirtækisins"
"fyrirtæksisins", "fyrirtækisins"
"fyrirverandi", "fyrrverandi"
"fyrrir", "fyrir"
"fyrs", "fyrst"
"fyrsa", "fyrsta"
"fyrverandi", "fyrrverandi"
"fyst", "fyrst"
"fysta", "fyrsta"
"fystu", "fyrstu"
"gæjinn", "gæinn"
"gækvöldi", "gærkvöldi"
"gæri", "gæti"
"gæsluvarhaldi", "gæsluvarðhaldi"
"gafa", "gaf"
"gagnvar", "gagnvart"
"gagvart", "gagnvart"
"Galatasary", "Galatasaray"
"Galleri", "Gallerí"
"gamal", "gamall"
"gamali", "gamli"
"gamalsdags", "gamaldags"
"gamanið", "gamnið"
"gangrýnd", "gagnrýnd"
"gangrýndi", "gagnrýndi"
"gangrýndur", "gagnrýndur"
"gangrýni", "gagnrýni"
"gangrýnir", "gagnrýnir"
"gangrýnt", "gagnrýnt"
"gangvart", "gagnvart"
"Garðarbæ", "Garðabæ"
"Garðarbæjar", "Garðabæjar"
"Garðarson", "Garðarsson"
"Garðarsyni", "Garðarssyni"
"Garðasson", "Garðarsson"
"geðheilbrigðis", "geðheilbrigði"
"geg", "gegn"
"gegnst", "gengst"
"gegnur", "gengur"
"gegum", "gegnum"
"geiða", "greiða"
"geiminum", "geimnum"
"geist", "geyst"
"gékk", "gekk"
"gekki", "gekk"
"gengdi", "gegndi"
"gengdu", "gegndu"
"gengt", "gegnt"
"Georgiu", "Georgíu"
"gerfi", "gervi"
"geriða", "greiða"
"gestana", "gestanna"
"getiru", "getirðu"
"geturu", "geturðu"
"geysað", "geisað"
"geysaði", "geisaði"
"geysar", "geisar"
"gíslinu", "gíslingu"
"Gissuradóttir", "Gissurardóttir"
"Gissurason", "Gissurarson"
"gjöreyðilagri", "gjöreyðilagðri"
"glimmrandi", "glimrandi"
"Glitins", "Glitnis"
"glóðurauga", "glóðarauga"
"gluggan", "gluggann"
"glútein", "glúten"
"glúteinlaust", "glútenlaust"
"glyfosat", "glýfosat"
"göfgastur", "göfugastur"
"Golfstrauminum", "Golfstraumnum"
"Gólíat", "Golíat"
"gömu", "gömlu"
"gonguhopur", "gönguhópur"
"Gönu", "Gana"
"grata", "gráta"
"gráturs", "grátur"
"greiðsluþáttöku", "greiðsluþátttöku"
"greinni", "greininni"
"greinninni", "greininni"
"grendinni", "grenndinni"
"grenslast", "grennslast"
"griðarstað", "griðastað"
"griðarstaðir", "griðastað"
"griðarstaður", "griðastaður"
"griðarsvæði", "griðasvæði"
"griðarsvæðis", "griðasvæðis"
"Grimsson", "Grímsson"
"Grindvaík", "Grindavík"
"gróðrastía", "gróðrarstía"
"gróðrastöð", "gróðrarstöð"
"gróðurhúsalofftegunda", "gróðurhúsalofttegunda"
"Gúam", "Gvam"
"Guðfinnson", "Guðfinnsson"
"Guðfinsson", "Guðfinnsson"
"Guðjónsen", "Guðjohnsen"
"Guðmundir", "Guðmundur"
"Guðmunds", "Guðmundar"
"Guðmundsdótir", "Guðmundsdóttir"
"Gudmundson", "Guðmundsson"
"Gudmundsson", "Guðmundsson"
"Guðmundssson", "Guðmundsson"
"Gudmundur", "Guðmundur"
"Guðmunsdóttir", "Guðmundsdóttir"
"Guðn", "Guðni"
"Gudrun", "Guðrún"
"Guðrun", "Guðrún"
"Guinnes", "Guinness"
"Gunan", "Gunna"
"Gunnarsdottir", "Gunnarsdóttir"
"háannartíma", "háannatíma"
"hæstaréttadómara", "hæstaréttardómara"
"hæstaréttalögmaður", "hæstaréttarlögmaður"
"Hæstarétts", "Hæstaréttar"
"Hæstaréttur", "Hæstiréttur"
"hæstarréttardómari", "hæstaréttardómari"
"Hæstiréttar", "Hæstaréttar"
"hæstlaunuðustu", "hæstlaunuðu"
"hafað", "hafa"
"hafð", "hafði"
"háflleik", "hálfleik"
"Hafnarstæti", "Hafnarstræti"
"hafo", "hafi"
"hagræðingur", "hagfræðingur"
"Hakon", "Hákon"
"Hákons", "Hákonar"
"Haldiði", "haldið"
"Hálfdáns", "Hálfdánar"
"hálfeikinn", "hálfleikinn"
"hálfeiknum", "hálfleiknum"
"hálfeiks", "hálfleiks"
"hálftíman", "hálftímann"
"Halldórson", "Halldórsson"
"Halldorsson", "Halldórsson"
"hállfeik", "hálfleik"
"Hallgrimur", "Hallgrímur"
"hamingu", "hamingju"
"han", "hann"
"hanbolta", "handbolta"
"handók", "handtók"
"hanns", "hans"
"Harðadóttir", "Harðardóttir"
"Harðarsson", "Harðarson"
"harnað", "harðnað"
"Harrisson", "Harrison"
"hashtaginu", "kassmerkinu"
"hátið", "hátíð"
"hátiðina", "hátíðina"
"hátíðinnar", "hátíðarinnar"
"hátiðinni", "hátíðinni"
"Haukssson", "Hauksson"
"haustinn", "haustin"
"haustins", "haustsins"
"Havanna", "Havana"
"Havard", "Harvard"
"heðan", "héðan"
"héðann", "héðan"
"heðgun", "hegðun"
"Heðin", "Héðin"
"hefðbunda", "hefðbundna"
"hefðbundar", "hefðbundnar"
"hefu", "hefur"
"hefuru", "hefurðu"
"hegðunnar", "hegðunar"
"heibrigðisráðherra", "heilbrigðisráðherra"
"heilbrigðisþjónstu", "heilbrigðisþjónustu"
"heimildi", "heimildir"
"heimilidir", "heimildir"
"Heimilisfriðs", "Heimilisfriðar"
"heimilsfang", "heimilisfang"
"heimilsofbeldi", "heimilisofbeldi"
"heimli", "heimili"
"héllt", "hélt"
"Helsinborg", "Helsingborg"
"hengu", "héngu"
"henn", "henni"
"hennir", "henni"
"Hérðasdómi", "Héraðsdómi"
"Herdis", "Herdís"
"hestins", "hestsins"
"highliter", "highlighter"
"Himalayafjöllum", "Himalajafjöllum"
"hing", "hring"
"hinga", "hingað"
"hinns", "hins"
"hinsegins", "hinsegin"
"hiphopi", "hipphoppi"
"hiphoppi", "hipphoppi"
"hiphopsins", "hipphoppsins"
"hittst", "hist"
"hja", "hjá"
"Hjalmar", "Hjálmar"
"hjalp", "hjálp"
"Hjartarsson", "Hjartarson"
"hjónband", "hjónaband"
"Hjövar", "Hjörvar"
"hjúkrunarfrædingur", "hjúkrunarfræðingur"
"hjúkrunarheimilsins", "hjúkrunarheimilisins"
"hlutafe", "hlutafé"
"hluterk", "hlutverk"
"hluverk", "hlutverk"
"hlýtar", "hlítar"
"hnéi", "hné"
"hnéið", "hnéð"
"hnéinu", "hnénu"
"hneysa", "hneisa"
"höfðuborg", "höfuðborg"
"höfðuborgarsvæðinu", "höfuðborgarsvæðinu"
"höfðuborgarsvæðisins", "höfuðborgarsvæðisins"
"höfðuðborgarsvæðinu", "höfuðborgarsvæðinu"
"höfu", "höfum"
"höfuborgarsvæðinu", "höfuðborgarsvæðinu"
"höfuðborgarsvæð", "höfuðborgarsvæði"
"höfuðborgarsvæðinsins", "höfuðborgarsvæðisins"
"höfuðborgarsvæðsins", "höfuðborgarsvæðisins"
"höfuðu", "höfðu"
"höfuðuð", "höfðuð"
"höllinn", "höllin"
"hollusthætti", "hollustuhætti"
"Hondúrass", "Hondúras"
"honm", "honum"
"hönnuðurnir", "hönnuðirnir"
"hópinum", "hópnum"
"Hórmóna", "Hormóna"
"Hórmónar", "Hormónar"
"Hornarfirði", "Hornafirði"
"hornspynu", "hornspyrnu"
"hrellti", "hrelldi"
"hringin", "hringinn"
"Hróaskeldu", "Hróarskeldu"
"hryðjuverkaáras", "hryðjuverkaárás"
"hryðjuverkaárasum", "hryðjuverkaárásum"
"Hsu", "HSu"
"Hugsins", "Hugins"
"hundað", "hundrað"
"hundruða", "hundraða"
"hundruði", "hundruð"
"hundruðir", "hundruð"
"hunduð", "hundruð"
"hungraðari", "hungraðri"
"hungursneið", "hungursneyð"
"hungursneiðar", "hungursneyðar"
"húsakosts", "húsakostar"
"húsins", "hússins"
"hússin", "hússins"
"Huston", "Houston"
"huta", "hluta"
"húta", "Hútúa"
"Hútar", "Hútúar"
"huti", "hluti"
"Hútum", "Hútúum"
"huxa", "hugsa"
"huxi", "hugsi"
"hva", "hvar"
"hvaðann", "hvaðan"
"hvassvirði", "hvassviðri"
"hvassvirðri", "hvassviðri"
"hvða", "hvað"
"hvenig", "hvernig"
"hverngi", "hvernig"
"hverni", "hvernig"
"hverning", "hvernig"
"hvernir", "hvernig"
"hverstu", "hversu"
"hveru", "hversu"
"hvirfilbyli", "hvirfilbylji"
"hvorutveggja", "hvort tveggja"
"hyggðist", "hygðist"
"hyggðust", "hygðust"
"hyglt", "hyglað"
"Hysing", "Hýsing"
"i", "í"
"íbúm", "íbúum"
"íBV", "ÍBV"
"iðnám", "iðnnám"
"ifir", "yfir"
"ign", "Sign"
"Íhaldsflokkinum", "Íhaldsflokknum"
"ikea", "Ikea"
"Íkea", "Ikea"
"íkið", "ríkið"
"íkt", "líkt"
"íllt", "illt"
"inann", "innan"
"Indonesíu", "Indónesíu"
"Ingbjörg", "Ingibjörg"
"Ingimundarsson", "Ingimundarson"
"Inglourious", "Inglorious"
"innann", "innan"
"innanrikisradherra", "innanríkisráðherra"
"innanrikisraduneyti", "innanríkisráðuneyti"
"innblástri", "innblæstri"
"innbyrgðis", "innbyrðis"
"innflytendur", "innflytjendur"
"innflytjendmál", "innflytjendamál"
"innhélt", "innihélt"
"inniviði", "innviði"
"innlutningi", "innflutningi"
"innnan", "innan"
"innsyglaði", "innsiglaði"
"innviðauppbygginu", "innviðauppbyggingu"
"Instgram", "Instagram"
"Instragram", "Instagram"
"inum", "einum"
"Írakstríðinu", "Íraksstríðinu"
"Ísam", "ÍSAM"
"Isavía", "Isavia"
"Ísavía", "Isavia"
"Ísla", "Ísland"
"islam", "íslam"
"islamista", "íslamista"
"islams", "íslams"
"Íslan", "Ísland"
"Islandi", "Íslandi"
"Íslandsmeistar", "Íslandsmeistari"
"Íslans", "Íslands"
"ísle", "Íslendingum"
"Íslendignar", "Íslendingar"
"Íslendignur", "Íslendingur"
"íslenka", "íslenska"
"íslenksa", "íslenska"
"Ísreal", "Ísrael"
"Ítalarnir", "Ítalir"
"Ítalí", "Ítalíu"
"Ítaliu", "Ítalíu"
"ítekað", "ítrekað"
"itl", "til"
"jafnfram", "jafnframt"
"jafnramt", "jafnframt"
"jafntefi", "jafntefli"
"jafntelfi", "jafntefli"
"jafvel", "jafnvel"
"jamt", "jafnt"
"janframt", "jafnframt"
"Janiero", "Janeiro"
"jarðgangnagerð", "jarðgangagerð"
"jarðskjáfta", "jarðskjálfta"
"Jerúsalems", "Jerúsalem"
"Jésú", "Jesú"
"jög", "mjög"
"Jóhanesson", "Jóhannesson"
"Johanna", "Jóhanna"
"Johannes", "Jóhannes"
"Johannesar", "Jóhannesar"
"Jóhanneson", "Jóhannesson"
"Johanns", "Jóhanns"
"Jóhannson", "Jóhannsson"
"Jóhannsonar", "Jóhannssonar"
"Jóhannssson", "Jóhannsson"
"Jóhannsyni", "Jóhannssyni"
"Jóhansson", "Jóhannsson"
"Jóhanssonar", "Jóhannssonar"
"Johönnu", "Jóhönnu"
"Joi", "Jói"
"jölbreytt", "fjölbreytt"
"jölmiðlafulltrúi", "fjölmiðlafulltrúi"
"Jómfrúreyja", "Jómfrúaeyja"
"Jómfrúreyjar", "Jómfrúaeyjar"
"Jómfrúreyjarnar", "Jómfrúaeyjarnar"
"jómfrúreyjum", "Jómfrúaeyjum"
"Jómfrúreyjunum", "Jómfrúaeyjunum"
"Jonköpings", "Jönköpings"
"Jonsdottir", "Jónsdóttir"
"Jónson", "Jónsson"
"Jorunn", "Jórunn"
"judgment", "judgement"
"Juillard", "Juilliard"
"júni", "júní"
"Júpiter", "Júpíter"
"Júpiters", "Júpíters"
"kafbátarins", "kafbátsins"
"kafbátinum", "kafbátnum"
"Kalforníu", "Kaliforníu"
"Kalíforníu", "Kaliforníu"
"Kalingrad", "Kalíníngrad"
"Kalinigrad", "Kalíníngrad"
"Kamerúns", "Kamerún"
"kandadíska", "kanadíska"
"kandidat", "kandídat"
"kannksi", "kannski"
"kannsi", "kannski"
"kannske", "kannski"
"kanntinum", "kantinum"
"kanski", "kannski"
"Karabíahafinu", "Karíbahafinu"
"karaókí", "karókí"
"Kardahsian", "Kardashian"
"Kardasian", "Kardashian"
"Kareni", "Karenu"
"Karíbaeyja", "Karíbahafseyja"
"karíókí", "karókí"
"karkater", "karakter"
"karmelliseruðum", "karamellíseruðum"
"Karólinska", "Karólínska"
"Karolínuríki", "Karólínuríki"
"Karótínóíðin", "Karótenóíðin"
"Kashmír", "Kasmír"
"Katalónu", "Katalóníu"
"Katars", "Katar"
"katastrofía", "katastrófa"
"Katrí", "Katrín"
"Katrin", "Katrín"
"Katrinu", "Katrínu"
"Kauphöllinna", "Kauphöllina"
"Kavananaugh", "Kavanaugh"
"Keflvík", "Keflavík"
"kellíngar", "kerlingar"
"Kellog", "Kellogg"
"Kellogs", "Kelloggs"
"kemru", "kemur"
"kemu", "kemur"
"Kenedy", "Kennedy"
"keppendanni", "keppendanna"
"keppinauti", "keppinaut"
"keppnarinnar", "keppninnar"
"keppninar", "keppninnar"
"keppnini", "keppninni"
"keppninna", "keppninnar"
"keppnis", "keppnin"
"keppnnisdagurinn", "keppnisdagurinn"
"kept", "keppt"
"Khasoggi", "Khashoggi"
"kílómeter", "kílómetri"
"kílómeters", "kílómetra"
"kilómetra", "kílómetra"
"kílovolta", "kílóvolta"
"kirkjunar", "kirkjunnar"
"kítast", "kýtast"
"Kjarvalstöðum", "Kjarvalsstöðum"
"kjellingar", "kerlingar"
"Kjobenhavn", "Kobenhavn"
"kjöfar", "kjölfar"
"kjóli", "kjól"
"kjurr", "kyrr"
"kjurrt", "kyrrt"
"kkert", "ekkert"
"kki", "ekki"
"klarinett", "klarínett"
"klarinettu", "klarínettu"
"klassikin", "klassíkin"
"klerknum", "klerkinum"
"klínik", "klíník"
"Klíníkinnar", "Klíníkarinnar"
"klukan", "klukkan"
"klukkann", "klukkan"
"klukkkan", "klukkan"
"klukkkustund", "klukkustund"
"klukkstund", "klukkustund"
"klukkstundir", "klukkustundir"
"klukktíma", "klukkutíma"
"klukkustundur", "klukkustundir"
"knattpsyrnu", "knattspyrnu"
"knattpyrnu", "knattspyrnu"
"Knattpyrnusambands", "Knattspyrnusambands"
"knattspynu", "knattspyrnu"
"kólestrólið", "kólesterólið"
"Kólombíu", "Kólumbíu"
"koltvísirings", "koltvísýrings"
"koltvísiringsmengun", "koltvísýringsmengun"
"komar", "koma"
"komas", "komast"
"komð", "komið"
"komiði", "komið"
"kominr", "kominn"
"komsat", "komast"
"konunar", "konunnar"
"konungfjölskyldunni", "konungsfjölskyldunni"
"konuninni", "konunni"
"konunna", "konuna"
"kórarninum", "Kóraninum"
"kóreumanna", "Kóreumanna"
"kóreumenn", "Kóreumenn"
"kóriander", "kóríander"
"kóríanderið", "kóríanderinn"
"korselett", "korsilett"
"Kósavó", "Kósóvó"
"kosingar", "kosningar"
"kosnina", "kosninga"
"kosningana", "kosninganna"
"kosningarett", "kosningarétt"
"Kosningaþáttaka", "Kosningaþátttaka"
"kosningnum", "kosningunum"
"kosninum", "kosningum"
"Kósóva", "Kósóvóa"
"Kósóvar", "Kósóvóar"
"Kosovó", "Kósóvó"
"Kosóvó", "Kósóvó"
"Kósovo", "Kósóvó"
"Kósovóa", "Kósóvóa"
"Kostkó", "Costco"
"kostnaðarþáttöku", "kostnaðarþátttöku"
"kosts", "kostar"
"krafnir", "krafðir"
"kraftir", "krafti"
"krefist", "krefjist"
"kreystið", "kreistið"
"KRinga", "KR-inga"
"KRingar", "KR-ingar"
"Kringluni", "Kringlunni"
"Kringumýrarbraut", "Kringlumýrarbraut"
"krinum", "kringum"
"Kristanstad", "Kristianstad"
"Kristiandstad", "Kristianstad"
"Kristíaníu", "Kristjaníu"
"Krístin", "Kristín"
"Kristindóttir", "Kristinsdóttir"
"Kristinu", "Kristínu"
"Krístínu", "Kristínu"
"Kristjan", "Kristján"
"Kristóferi", "Kristófer"
"kröfugt", "kröftugt"
"krona", "króna"
"krónar", "krónur"
"krónunar", "krónunnar"
"krossin", "krossinn"
"Krótatíu", "Króatíu"
"Krótíu", "Króatíu"
"krufningsskýrslu", "krufningsskýrslu"
"krunarfræðingur", "hjúkrunarfræðingur"
"KSí", "KSÍ"
"kúarinnar", "kýrinnar"
"kukkan", "klukkan"
"kúltur", "kúltúr"
"kumaður", "ökumaður"
"kunngt", "kunnugt"
"kúrdneskra", "kúrdískra"
"Kúvæt", "Kúveit"
"Kúvaít", "Kúveit"
"Kúveits", "Kúveits"
"kvá", "hvá"
"kvar", "hvar"
"kvenær", "hvenær"
"kvennana", "kvennanna"
"kversu", "hversu"
"kvínna", "kvína"
"kvöd", "kvöld"
"kvold", "kvöld"
"kvöldins", "kvöldsins"
"kvort", "hvort"
"kvunndagshetja", "hvunndagshetja"
"kynbundis", "kynbundins"
"kynferðsbrot", "kynferðisbrot"
"kynjahlutföllinn", "kynjahlutföllin"
"kynjana", "kynjanna"
"Kyrgistan", "Kirgistan"
"lækin", "lækinn"
"læksins", "lækjarins"
"LAkers", "Lakers"
"landbúnaðaráðherra", "landbúnaðarráðherra"
"landgraedsluskyrsla", "landgræðsluskýrsla"
"Landhelgisgæslunar", "Landhelgisgæslunnar"
"landins", "landsins"
"landinum", "landinu"
"landisns", "landsins"
"Landsbjörgu", "Landsbjörg"
"landsleikjahlénu", "landsleikjahléinu"
"landsliðsfyrirli", "landsliðsfyrirliði"
"landsliðsinu", "landsliðinu"
"Landspítalan", "Landspítalann"
"Landspítalnum", "Landspítalanum"
"Landsvirkjunnar", "Landsvirkjunar"
"langreyð", "langreyði"
"lasagnia", "lasagna"
"láu", "lágu"
"launahækkanna", "launahækkana"
"launhækkanir", "launahækkanir"
"launungamál", "launungarmál"
"lavander", "lavender"
"Laxnessi", "Laxness"
"laxsins", "laxins"
"legga", "leggja"
"leggði", "legði"
"legst", "leggst"
"Leifstöð", "Leifsstöð"
"leigenda", "leigjenda"
"leihlutann", "leikhlutann"
"leikatriðinum", "leikatriðunum"
"leikhuta", "leikhluta"
"leikinum", "leiknum"
"leikjarins", "leiksins"
"leikju", "leikjum"
"leikluta", "leikhluta"
"leikmen", "leikmenn"
"leikmönum", "leikmönnum"
"leikonan", "leikkonan"
"leiksin", "leiksins"
"leiktið", "leiktíð"
"leiktíðinn", "leiktíðin"
"lennti", "lenti"
"léta", "lét"
"leyddi", "leiddi"
"leyta", "leita"
"Libíu", "Líbíu"
"Libýu", "Líbíu"
"liðan", "líðan"
"liðinum", "liðnum"
"liðisins", "liðsins"
"liðisns", "liðsins"
"liggji", "liggi"
"lika", "líka"
"líkamsáras", "líkamsárás"
"líkamsrárás", "líkamsárás"
"líkega", "líklega"
"likt", "líkt"
"líkuðu", "líkaði"
"liltu", "litlu"
"limmósínu", "limúsína"
"limmósínunni", "limúsínunni"
"limósínu", "limúsínu"
"líter", "lítra"
"líterinn", "lítrinn"
"litil", "lítil"
"lítin", "lítinn"
"Livepool", "Liverpool"
"Liveprool", "Liverpool"
"ljáð", "léð"
"ljáði", "léði"
"ljosmynd", "ljósmynd"
"llir", "allir"
"lls", "alls"
"llu", "öllu"
"llum", "öllum"
"lögrega", "lögregla"
"lögreglunar", "lögreglunnar"
"lögreglunna", "lögregluna"
"lögregu", "lögreglu"
"lögregunni", "lögreglunni"
"lögrelan", "lögreglan"
"lögrelgan", "lögreglan"
"lögrelgu", "lögreglu"
"lögrelgunnar", "lögreglunnar"
"lögrelgunni", "lögreglunni"
"lokakeppi", "lokakeppni"
"lokst", "loks"
"Löreglan", "Lögreglan"
"Lovre", "Louvre"
"lsh", "LSH"
"Lúðvíki", "Lúðvík"
"Lundúnar", "Lundúna"
"Lundúnarbrú", "Lundúnabrú"
"Lundúnarbúar", "Lundúnabúar"
"Lundúnarfélagið", "Lundúnafélagið"
"Lundúnarfélaginu", "Lundúnafélaginu"
"Lundúnarháskóla", "Lundúnaháskóla"
"Lundúnarliðin", "Lundúnaliðin"
"Lundúnarliðinu", "Lundúnaliðinu"
"Lundúnarlögreglan", "Lundúnalögreglan"
"Lundúnarslag", "Lundúnaslag"
"Lundúnarslaginn", "Lundúnaslaginn"
"Lundúnarslagur", "Lundúnaslagur"
"Lundúni", "Lundúnir"
"lungan", "lungann"
"lúnkinn", "lunkinn"
"Lúsifer", "Lúsífer"
"Lúxembourg", "Lúxemborg"
"Lúxemburg", "Lúxemborg"
"lúxús", "lúxus"
"lýðveldsins", "lýðveldisins"
"lykilatrið", "lykilatriði"
"mað", "að"
"MAdrid", "Madrid"
"Madridinga", "Madrídarbúa"
"Madridingar", "Madrídarbúar"
"Madrídingar", "Madrídarbúar"
"mægðurnar", "mæðgurnar"
"mæjónes", "majónes"
"mæjónesi", "majónesi"
"Mæjorka", "Majorka"
"mældis", "mældist"
"mætst", "mæst"
"mættast", "mætast"
"magnaðari", "magnaðri"
"Magnusar", "Magnúsar"
"Magnúsosn", "Magnússon"
"Magnússo", "Magnússon"
"mai", "maí"
"majones", "majónes"
"majonesi", "majónesi"
"málaflokkinum", "málaflokknum"
"Maldív", "Maldívur"
"málfutningi", "málflutningi"
"málins", "málsins"
"málínu", "málinu"
"mánaðarsins", "mánaðarins"
"Managment", "Management"
"Mangúsar", "Magnúsar"
"Mangussen", "Magnussen"
"mannin", "manninn"
"manninnum", "manninum"
"mannins", "mannsins"
"mánuða", "mánaða"
"mánuðar", "mánaðar"
"mánuðnum", "mánuðinum"
"mánuðu", "mánuði"
"Maradonna", "Maradona"
"Marakkó", "Marokkó"
"Margaretar", "Margrétar"
"Margét", "Margrét"
"margfallt", "margfalt"
"maríhúana", "maríjúana"
"Markusar", "Markúsar"
"Marókko", "Marokkó"
"Marókkó", "Marokkó"
"Marokkóar", "Marokkómenn"
"Marokkóbúar", "Marokkómenn"
"mart", "margt"
"Maybellene", "Maybelline"
"mðe", "með"
"meða", "meðan"
"meðatali", "meðaltali"
"meðferðarrúrræði", "meðferðarúrræði"
"meðfylgandi", "meðfylgjandi"
"meðl", "meðal"
"meðtaldri", "meðtalinni"
"meðvitaðara", "meðvitaðra"
"meðvitaðari", "meðvitaðri"
"megináskrifarleiða", "megináskriftarleiða"
"meginn", "megin"
"meginstefum", "meginstefjum"
"meiga", "mega"
"meigi", "megi"
"meirihlutan", "meirihlutann"
"meirilhuta", "meirihlutann"
"Meistaradeildinnar", "meistaradeildarinnar"
"Meistaramánuðar", "Meistaramánaðar"
"meistaranir", "meistararnir"
"meistaratitlinn", "meistaratititilinn"
"melantónín", "melatónín"
"Meninga", "Meniga"
"menntamálaráherra", "menntamálaráðherra"
"menntunnar", "menntunar"
"meria", "meira"
"merksins", "merkisins"
"Merkúríusar", "Merkúrs"
"metar", "metrar"
"meter", "metri"
"meters", "metra"
"Mexikó", "Mexíkó"
"Miðafríkulýðveldinu", "Mið-Afríkulýðveldinu"
"miðan", "miðjan"
"miðjumannin", "miðjumanninn"
"Midtylland", "Midtjylland"
"mikð", "mikið"
"miki", "mikið"
"mikila", "mikla"
"mikili", "mikilli"
"mikilir", "miklir"
"mikilll", "mikill"
"mikilllar", "mikillar"
"mikillli", "mikilli"
"mikillri", "mikilli"
"mikilum", "miklum"
"mikin", "mikinn"
"miklli", "mikilli"
"miklvægasta", "mikilvægasta"
"miklvægt", "mikilvægt"
"míkrafóninn", "míkrófóninn"
"míkrafóninum", "míkrófóninum"
"Milanó", "Mílanó"
"Mílano", "Mílanó"
"milil", "milli"
"millarða", "milljarða"
"milligröm", "milligrömm"
"millígrömm", "milligrömm"
"millimeter", "millimetri"
"millímetra", "millimetra"
"millímetrar", "millimetrar"
"millímetrum", "millimetrum"
"milljaðar", "milljarðar"
"milljaðrar", "milljarðar"
"milljaður", "milljarður"
"milljóni", "milljónir"
"milljonir", "milljónir"
"milljónr", "milljónir"
"millli", "milli"
"millljarða", "milljarða"
"millljarðar", "milljarðar"
"millljónir", "milljónir"
"millljónum", "milljónum"
"millriðli", "milliriðli"
"minimalistanum", "mínimalistanum"
"minkað", "minnkað"
"minns", "minnst"
"Minouge", "Minogue"
"minsta", "minnsta"
"minu", "mínu"
"minum", "mínum"
"mínút", "mínútu"
"minútu", "mínútu"
"mínutu", "mínútu"
"mínútú", "mínútu"
"mínutum", "mínútum"
"minútur", "mínútur"
"mínutur", "mínútur"
"mínútúr", "mínútur"
"miskilningur", "misskilningur"
"miskun", "miskunn"
"miskunarlaust", "miskunnarlaust"
"mismunadi", "mismunandi"
"mismundi", "mismunandi"
"misnoktun", "misnotkun"
"misskilingur", "misskilningur"
"Mistöð", "Miðstöð"
"Mjanmars", "Mjanmar"
"mjóg", "mjög"
"Mjólkarbikarsins", "Mjólkurbikarsins"
"mjör", "smjör"
"mkið", "mikið"
"mlb.is", "mbl.is"
"Mmorgunblaðinu", "Morgunblaðinu"
"módir", "móðir"
"móðirinn", "móðirin"
"mógða", "móðga"
"möguðustu", "mögnuðustu"
"möguleikan", "möguleikann"
"Moldovía", "Moldóva"
"Moldóvía", "Moldóva"
"Moldóvíu", "Moldóvu"
"Monakó", "Mónakó"
"Montenegró", "Svartfjallaland"
"Morgublaðinu", "Morgunblaðinu"
"morgum", "mörgum"
"mörgun", "mörgu"
"Morgunblaðinnu", "Morgunblaðinu"
"Morgunblaðinun", "Morgunblaðinu"
"morgunin", "morguninn"
"Morokkó", "Marokkó"
"Morrisey", "Morrissey"
"morteli", "mortéli"
"morugn", "morgun"
"Mosvka", "Moskvu"
"Mosvku", "Moskvu"
"mot", "mót"
"moti", "móti"
"mótins", "mótsins"
"mótórhjól", "mótorhjól"
"mótórhjóli", "mótorhjóli"
"mótttöku", "móttöku"
"mótttökur", "móttökur"
"mótu", "móti"
"Mourino", "Mourinho"
"Mousaieff", "Moussaieff"
"Moussaeiff", "Moussaieff"
"Múhammeð", "Múhameð"
"Múltikúlti", "Múltíkúltí"
"músik", "músík"
"músikdögum", "músíkdögu"
"múslima", "múslíma"
"múslimann", "múslímann"
"múslimans", "múslímans"
"múslimanum", "múslímanum"
"múslimar", "múslímar"
"múslimi", "múslími"
"músliminn", "múslíminn"
"múslimum", "múslímum"
"myndinn", "myndinni"
"myndiru", "myndirðu"
"myrkrana", "myrkranna"
"næringaþerapisti", "næringarþerapisti"
"næststíðustu", "næstsíðustu"
"næturklúbbinum", "næturklúbbnum"
"næturna", "næturnar"
"naktri", "nakinni"
"nánst", "nánast"
"Nathanealsson", "Nathanaelsson"
"náttla", "náttúrulega"
"náttúrinni", "náttúrunni"
"nátturunni", "náttúrunni"
"náttúrvernd", "náttúruvernd"
"naugðun", "nauðgun"
"neðanjarðarlestastöð", "neðanjarðarlestarstöð"
"neit", "neitt"
"nemendi", "nemandi"
"nér", "né"
"niðurníslu", "niðurníðslu"
"niðustaða", "niðurstaða"
"niðustöðu", "niðurstöðu"
"Nígers", "Níger"
"Nígeru", "Nígeríu"
"Nintento", "Nintendo"
"Nitendo", "Nintendo"
"nítíu", "níutíu"
"níturbasa", "niturbasa"
"Nja", "Njah"
"nnar", "annar"
"nnum", "mönnum"
"Nokkir", "Nokkrir"
"nokkkuð", "nokkuð"
"nokkri", "nokkrir"
"nokkrun", "nokkrum"
"nokkura", "nokkurra"
"noktun", "notkun"
"norðann", "norðan"
"Norðu", "Norður"
"norðuhluta", "norðurhluta"
"Norðurkóreumanna", "Norður-Kóreumanna"
"Norðurkóreumenn", "Norður-Kóreumenn"
"norksa", "norska"
"notk", "notkun"
"Notthingham", "Nottingham"
"nottla", "náttúrulega"
"nóvembermánuðar", "nóvembermánaðar"
"nu", "nú"
"numer", "númer"
"numu", "námu"
"nún", "núna"
"nútvitund", "núvitund"
"nýa", "nýja"
"nýan", "nýjan"
"nýar", "nýjar"
"nýasta", "nýjasta"
"nýasti", "nýjasti"
"nýji", "nýi"
"nýjir", "nýir"
"nýu", "nýju"
"nýum", "nýjum"
"oddiviti", "oddviti"
"oðið", "orðið"
"öðruvísu", "öðruvísi"
"öflugara", "öflugra"
"öflugari", "öflugri"
"ofnin", "ofninn"
"ofta", "oftar"
"ögreglan", "lögreglan"
"ögreglumenn", "lögreglumenn"
"ögreglunni", "lögreglunni"
"ogt", "og"
"óhemilt", "óheimilt"
"ohingya", "Róhingja"
"óhullt", "óhult"
"ÓIafur", "Ólafur"
"okei", "ókei"
"ókeipis", "ókeypis"
"okkkar", "okkar"
"okkkur", "okkur"
"ökklan", "ökklann"
"okkru", "nokkru"
"okku", "okkur"
"okóber", "október"
"oktober", "október"
"Ólafia", "Ólafía"
"Olafsdottir", "Ólafsdóttir"
"Olafson", "Ólafsson"
"Olafur", "Ólafur"
"ólani", "óláni"
"öldungardeild", "öldungadeild"
"öldungardeildar", "öldungadeildar"
"öldungardeildarinnar", "öldungadeildarinnar"
"öldungardeildarþingmaðurinn", "öldungadeildarþingmaðurinn"
"öldungardeildarþingmann", "öldungadeildarþingmann"
"öldungardeildarþingmanna", "öldungadeildarþingmanna"
"öldungardeildarþingmanni", "öldungadeildarþingmanni"
"öldungardeildarþingmanns", "öldungadeildarþingmanns"
"öldungardeildarþingmenn", "öldungadeildarþingmenn"
"öldungardeildarþingmönnum", "öldungadeildarþingmönnum"
"öldungardeildinni", "öldungadeildinni"
"olisdeildin", "Olísdeildin"
"ólk", "fólk"
"ölllu", "öllu"
"ölllum", "öllum"
"öllsömun", "öllsömul"
"öllun", "öllum"
"ölvunnar", "ölvunar"
"Ólympíuleiknum", "Ólympíuleikunum"
"Olympíuleikunum", "Ólympíuleikunum"
"onn", "tonn"
"óöryggir", "óöruggir"
"ópíumi", "ópíum"
"örbrigð", "örbirgð"
"örðugara", "örðugra"
"óreganói", "óreganó"
"örggum", "öruggum"
"orkudrykksins", "orkudrykkjarins"
"Orlandi", "Orlando"
"Orlondo", "Orlando"
"ormaður", "formaður"
"orseti", "forseti"
"orstöðumaður", "forstöðumaður"
"oru", "voru"
"öryggan", "öruggan"
"öryggir", "öruggir"
"öryggt", "öruggt"
"oslaegt", "óslægt"
"Oslóarháskóla", "Óslóarháskóla"
"Oslóartréð", "Óslóartréð"
"Oslóartrénu", "Óslóartrénu"
"Oslóborgar", "Óslóarborgar"
"Ossur", "Össur"
"Össurrar", "Össurar"
"Össurri", "Össuri"
"óstýrláti", "óstýrilátri"
"Ótarr", "Óttarr"
"Óttarri", "Óttari"
"Óttarrs", "Óttars"
"Óttarson", "Óttarsson"
"Ottóson", "Ottósson"
"óumflýjanleik", "óumflýjanleika"
"óviðundandi", "óviðunandi"
"óvissunar", "óvissunnar"
"oxýkódón", "oxýkódon"
"panamíska", "panamska"
"panamísku", "panömsku"
"panik", "panikk"
"papríkuduft", "paprikuduft"
"Paradis", "Paradís"
"Parkinsonsjúkdóminn", "Parkinsonssjúkdóminn"
"Parkison", "Parkinsons"
"Patroits", "Patriots"
"Pekíng", "Peking"
"pelsi", "pels"
"pennan", "pennann"
"Pennsilvaníu", "Pennsylvaníu"
"pensillín", "pensilín"
"Pensilvaníu", "Pennsylvaníu"
"Pensylvaníu", "Pennsylvaníu"
"pepperóni", "pepperóní"
"Pepsídeildarinnar", "Pepsideildarinnar"
"Pepsídeildina", "Pepsideildina"
"Pepsímörkununum", "Pepsimörkunum"
"Pepsmörkin", "Pepsimörkin"
"persónupplýsingar", "persónuupplýsingar"
"Petur", "Pétur"
"Peugot", "Peugeot"
"Pheobe", "Phoebe"
"Pheonix", "Phoenix"
"Philadelpha", "Philadelphia"
"Pintrest", "Pinterest"
"Pirata", "Pírata"
"Pistorious", "Pistorius"
"PjongJang", "Pjongjang"
"Platón", "Plató"
"pligt", "plikt"
"plötunar", "plötunnar"
"pólítik", "pólitík"
"pólítísk", "pólitísk"
"pólítískar", "pólitískar"
"pólítískir", "pólitískir"
"pólítískri", "pólitískri"
"pólítískt", "pólitískt"
"populisma", "popúlisma"
"populismi", "popúlismi"
"populisti", "popúlisti"
"Portúgalir", "Portúgalar"
"Praag", "Prag"
"pragt", "prakt"
"praxis", "praxís"
"próent", "prósent"
"prógrami", "prógrammi"
"prógramið", "prógrammið"
"Proppe", "Proppé"
"prósen", "prósent"
"prósnet", "prósent"
"Puertó", "Púertó"
"Púerto", "Púertó"
"Púrtó", "Púertó"
"Rabbabara", "Rabbarbara"
"rað", "ráð"
"ráðgjafastöð", "ráðgjafarstöð"
"radherra", "ráðherra"
"ráðherran", "ráðherrann"
"ráðherrra", "ráðherra"
"ráðst", "ráðist"
"ráðu", "ráðum"
"rafmangs", "rafmagns"
"Ragheiður", "Ragnheiður"
"ram", "fram"
"ramkvæmdastjóri", "framkvæmdastjóri"
"rammpólítísk", "rammpólitísk"
"rannska", "rannsaka"
"rannsóknasetur", "rannsóknarsetur"
"rasskelltir", "rassskelltir"
"rátt", "átt"
"rauninn", "raunin"
"raunni", "rauninni"
"raunninni", "rauninni"
"raunveruleikan", "raunveruleikann"
"Reglurgerðir", "Reglugerðir"
"reikningin", "reikninginn"
"reindar", "reyndar"
"reitarbolta", "reitabolta"
"reksti", "rekstri"
"reksturins", "rekstrarins"
"Republikana", "Repúblikana"
"repúblíkana", "repúblikana"
"Repúblíkanaflokknum", "Repúblikanaflokknum"
"Repúblíkanaflokksins", "Repúblikanaflokksins"
"repúblíkanar", "repúblikanar"
"Repúblikanir", "Repúblikanar"
"Repúblíkönum", "Repúblikönum"
"resktur", "rekstur"
"réttt", "rétt"
"Reyjavík", "Reykjavík"
"Reyjavíkur", "Reykjavíkur"
"Reykajvík", "Reykjavík"
"Reykajvíkur", "Reykjavíkur"
"Reykavík", "Reykjavík"
"Reykavíkur", "Reykjaíkur"
"Reykavíkurborg", "Reykjavíkurborg"
"Reykjavi", "Reykjavík"
"Reykjavíkjurkjördæmi", "Reykjavíkurkjördæmi"
"Reykjavíku", "Reykjavíkur"
"Reykjavíkuborgar", "Reykjavíkurborgar"
"Reykjvík", "Reykjavík"
"Reykjvíkur", "Reykjavíkur"
"reysa", "reisa"
"rfam", "áfram"
"Riddu", "Ríddu"
"riðili", "riðli"
"rifildi", "rifrildi"
"rigninu", "rigningu"
"ríkisfyrirækja", "ríkisfyrirtækja"
"ríkisns", "ríkisins"
"ríkissins", "ríkisins"
"ríkissjónvarpssins", "ríkissjónvarpsins"
"ríkissjórn", "ríkisstjórn"
"ríkisskattsjóra", "ríkisskattstjóra"
"ríkissstjórn", "ríkisstjórn"
"ríkisstjóðs", "ríkissjóðs"
"ríkisstjórnarinar", "ríkisstjórnarinnar"
"ríkisstjórnarninnar", "ríkisstjórnarinnar"
"ríkisstjórninn", "ríkisstjórnin"
"ríkisstórn", "ríkisstjórn"
"ríkistjórn", "ríkisstjórn"
"ríkistjórnar", "ríkisstjórnar"
"ríkistjórnarinnar", "ríkisstjórnarinnar"
"ríkistjórnin", "ríkisstjórnin"
"ríkistjórnina", "ríkisstjórnina"
"ríkistjórninni", "ríkisstjórninni"
"Ríko", "Ríkó"
"ríksins", "ríkisins"
"ríksisins", "ríkisins"
"ríksstjórn", "ríkisstjórn"
"ringdi", "rigndi"
"Rió", "Ríó"
"Río", "Ríó"
"risaskjám", "risaskjáum"
"ristjóra", "ritstjóra"
"ristjóri", "ritstjóri"
"ristjórn", "ritstjórn"
"ritsjóri", "ritstjóri"
"ríveríunni", "Rivíerunni"
"rohingja", "róhingja"
"rohingjafólkið", "róhingjafólkið"
"rohingjana", "róhingjana"
"rohingjanna", "róhingjanna"
"rohingjarnir", "róhingjarnir"
"rohingjum", "róhingjum"
"rohingjunum", "róhingjunum"
"Rómarveldis", "Rómaveldis"
"rskurðarnefnd", "úrskurðarnefnd"
"Rúrík", "Rúrik"
"Rússeska", "Rússneska"
"rússibana", "rússíbana"
"rússibanareið", "rússíbanareið"
"rússibani", "rússíbani"
"rútinni", "rútunni"
"rúv", "RÚV"
"rýmar", "rúmar"
"s.k.", "sk."
"saðgi", "sagði"
"sæu", "sæju"
"sæum", "sæjum"
"sæust", "sæjust"
"safnins", "safnsins"
"sagð", "sagði"
"sagðí", "sagði"
"sagðu", "sagði"
"salek", "SALEK"
"Salomón", "Salómon"
"samastendur", "samanstendur"
"Sameinðu", "Sameinuðu"
"sameingingarhugmyndir", "sameiningarhugmyndir"
"sameiningaviræður", "sameiningarviðræður"
"samfélagins", "samfélagsins"
"samfó", "Samfó"
"Samgöngstofa", "Samgöngustofa"
"samhyggð", "samhygð"
"saming", "samning"
"samingi", "samningi"
"samingnum", "samningnum"
"samingum", "samningum"
"samingur", "samningur"
"samingurinn", "samningurinn"
"Samkeppniseftirlitins", "Samkeppniseftirlitsins"
"samkomlagi", "samkomulagi"
"samkynhneiðra", "samkynhneigðra"
"samn", "saman"
"samningins", "samningsins"
"samninginum", "samningnum"
"samstað", "samstaða"
"samstarfssaming", "samstarfssamning"
"Samsun", "Samsung"
"samtakana", "samtakanna"
"samtakann", "samtakanna"
"samtarf", "samstarf"
"samtarfi", "samstarfi"
"samtöðu", "samstöðu"
"samvæmt", "samkvæmt"
"samvkæmt", "samkvæmt"
"samþykja", "samþykkja"
"sanngirnis", "sanngirni"
"sanngjart", "sanngjarnt"
"sannleikan", "sannleikann"
"Sarpnum", "Sarpinum"
"Sauda", "Sádi-Araba"
"séfræðingur", "sérfræðingur"
"seglinn", "seglin"
"segri", "segir"
"séhæfðra", "sérhæfðra"
"seigr", "segir"
"seir", "segir"
"sekann", "sekan"
"Selfos", "Selfoss"
"selsíus", "Celsíus"
"Seltjarnanesi", "Seltjarnarnesi"
"Seltjarnesi", "Seltjarnarnesi"
"Seltyrningar", "Seltirningar"
"sendirherra", "sendiherra"
"sentimeter", "sentimetri"
"senunna", "senuna"
"sepember", "september"
"septemer", "september"
"seríos", "seríós"
"sérrý", "sérrí"
"sérsmíður", "sérsmíðaður"
"sérstækar", "sértækar"
"sérstak", "sérstakt"
"sérstakega", "sérstaklega"
"sexý", "sexí"
"sgaði", "sagði"
"sgeir", "segir"
"sgir", "segir"
"Shanghæ", "Sjanghaí"
"Shanghaí", "Sjanghaí"
"sharía", "sjaría"
"sherpar", "sjerpar"
"sherpinn", "sjerpinn"
"shía", "sjía"
"síaðsta", "síðasta"
"siðasta", "síðasta"
"síðastliði", "síðastliðið"
"síðastliðinum", "síðastliðnum"
"síðastlinn", "síðastliðinn"
"síðastu", "síðustu"
"síðata", "síðasta"
"sídegis", "síðdegis"
"síðsta", "síðasta"
"síðstliðinn", "síðastliðinn"
"síðstu", "síðustu"
"síðsutu", "síðustu"
"siðu", "síðu"
"síðus", "síðust"
"síðusta", "síðasta"
"siðustu", "síðustu"
"síðusut", "síðustu"
"sífelt", "sífellt"
"sifjaspells", "sifjaspella"
"Sigmunds", "Sigmundar"
"Signy", "Signý"
"Sigriður", "Sigríður"
"sigru", "sigur"
"Sigthorsson", "Sigþórsson"
"Siguðrsson", "Sigurðsson"
"Siguður", "Sigurður"
"Sigurðarsdóttir", "Sigurðardóttir"
"Sigurðarsson", "Sigurðarson"
"Sigurdson", "Sigurðsson"
"Sigurjon", "Sigurjón"
"Sigurjonsson", "Sigurjónsson"
"sigurreyfur", "sigurreifur"
"síja", "sjía"
"silgdi", "sigldi"
"silgdu", "sigldu"
"silgt", "siglt"
"sílikon", "silíkon"
"sílikoni", "silíkoni"
"sílikons", "silíkons"
"silvur", "silfur"
"Simbave", "Simbabve"
"Símons", "Símonar"
"Sinaí", "Sínaí"
"Sinfoníuhljómsveitar", "Sinfóníuhljómsveitar"
"Síngapúr", "Singapúr"
"sínni", "sinni"
"sínur", "sínum"
"Siríus", "Síríus"
"sirkús", "sirkus"
"Sirrýar", "Sirrýjar"
"sísvona", "sisona"
"sitg", "stig"
"sitgahæstur", "stigahæstur"
"sitið", "setið"
"sja", "sjá"
"sjaldgjæf", "sjaldgæf"
"sjaldgjæft", "sjaldgæft"
"sjálfsöðgu", "sjálfsögðu"
"Sjálfstæðisflokkins", "Sjálfstæðisflokksins"
"Sjálfstæðisflokkinum", "Sjálfstæðisflokknum"
"Sjálfstæðisflokkkurinn", "Sjálfstæðisflokkurinn"
"Sjálfstæðisflokksin", "Sjálfstæðisflokksins"
"Sjálfstæðisflokkurin", "Sjálfstæðisflokkurinn"
"Sjálfstæðislfokksins", "Sjálfstæðisflokksins"
"Sjálfstæðsflokksins", "Sjálfstæðisflokksins"
"sjálfsþurftabúskapur", "sjálfsþurftarbúskapur"
"sjálfþurftabúskapur", "sjálfsþurftarbúskapur"
"sjálfþurftarbúskapur", "sjálfsþurftarbúskapur"
"Sjálstæðisflokkurinn", "Sjálfstæðisflokkurinn"
"sjéns", "séns"
"sjer", "sér"
"sjítamúslíma", "sjítamúslima"
"sjónvarpsskjám", "sjónvarpsskjáum"
"sjónvarvotta", "sjónarvotta"
"sjónvarvottar", "sjónarvottar"
"sjónvarvottum", "sjónarvottum"
"sjónvarvottur", "sjónarvottur"
"sjörnu", "stjörnu"
"sjúkralidi", "sjúkraliði"
"skaðan", "skaðann"
"skafað", "skafið"
"skallotlaukar", "skalottlaukar"
"skalottulaukar", "skalottlaukar"
"skalottulaukur", "skalottlaukur"
"skammst", "skammast"
"skandínavísk", "skandinavísk"
"skandínavíska", "skandinavíska"
"skandínavískt", "skandinavískt"
"skandínavískum", "skandinavískum"
"Skandínavíu", "Skandinavíu"
"skarlottlauk", "skalottlauk"
"skattekjur", "skatttekjur"
"skemmtigarðarins", "skemmtigarðsins"
"skerðin", "skerðing"
"skilaðboð", "skilaboð"
"skilboð", "skilaboð"
"skilboðum", "skilaboðum"
"skilingur", "skilningur"
"skilorðabundið", "skilorðsbundið"
"skilt", "skylt"
"skiptana", "skiptanna"
"skiptst", "skipst"
"skipulagingu", "skipulagningu"
"skipuleggendur", "skipuleggjendur"
"Skítseyðin", "Skítseiðin"
"skjáfti", "skjálfti"
"skjáksot", "skjáskot"
"skjám", "skjáum"
"skjaskot", "skjáskot"
"skoðanakannanar", "skoðanakönnunar"
"skoðanna", "skoðana"
"skoðunnar", "skoðunar"
"skoðunu", "skoðunum"
"Skólahreystis", "Skólahreysti"
"skólan", "skólann"
"skonar", "konar"
"skorðai", "skoraði"
"skotáras", "skotárás"
"skrar", "skrár"
"skriffinsku", "skriffinnsku"
"skrýmsli", "skrímsli"
"Skulason", "Skúlason"
"skýrlsu", "skýrslu"
"skýrskotun", "skírskotun"
"skýslu", "skýrslu"
"skytttur", "skyttur"
"slaðaðist", "slasaðist"
"slandi", "Íslandi"
"slenska", "íslenska"
"slensku", "íslensku"
"slenskum", "íslenskum"
"slikt", "slíkt"
"slikum", "slíkum"
"slökkvliðið", "slökkviliðið"
"slökkvliðinu", "slökkviliðinu"
"slóu", "slógu"
"sme", "sem"
"smeikur", "smeykur"
"smör", "smjör"
"snuðrulaust", "snurðulaust"
"snýkjudýr", "sníkjudýr"
"Sófakarteflan", "Sófakartaflan"
"söfnunni", "söfnuninni"
"sólarhing", "sólarhring"
"sólarmeginn", "sólarmegin"
"soleiðis", "svoleiðis"
"solleiðis", "svoleiðis"
"solleis", "svoleiðis"
"sollis", "svoleiðis"
"sölunar", "sölunnar"
"sómað", "sæmt"
"sómalskan", "sómalískan"
"sómalskir", "sómalískir"
"sómalskur", "sómalískur"
"sómölsk", "sómalísk"
"Sönkonan", "Söngkonan"
"sönnungargögn", "sönnunargögn"
"sönnungargögnum", "sönnunargögnum"
"sótthví", "sóttkví"
"soyasósa", "sojasósa"
"soyasósu", "sojasósu"
"spagetti", "spagettí"
"spaghetti", "spagettí"
"spenanndi", "spennandi"
"Spigel", "Spiegel"
"spilarnum", "spilaranum"
"Spkef", "SpKef"
"sprellifandi", "sprelllifandi"
"sprenginu", "sprengingu"
"spurja", "spyrja"
"stærs", "stærst"
"stætó", "strætó"
"stafinu", "starfinu"
"Standford", "Stanford"
"Starfsfhópnum", "Starfshópnum"
"Starfsfhópur", "Starfshópur"
"starfsháttu", "starfshætti"
"starfsmadur", "starfsmaður"
"starfsmennn", "starfsmenn"
"starfssemi", "starfsemi"
"starsfmanna", "starfsmanna"
"stax", "strax"
"Steet", "Street"
"Stefaniu", "Stefaníu"
"Steinarrs", "Steinars"
"Steinarrsdóttir", "Steinarsdóttir"
"Steingrimsfjarðarheiði", "Steingrímsfjarðarheiði"
"stendu", "stendur"
"steng", "streng"
"steypireyð", "steypireyði"
"sti", "stig"
"stija", "sitja"
"stil", "til"
"stjarnana", "stjarnanna"
"stjón", "stjórn"
"stjónvöld", "stjórnvöld"
"stjóriðju", "stóriðju"
"stjórmálaflokka", "stjórnmálaflokka"
"stjórmálum", "stjórnmálum"
"stjórnarmyndundarviðræður", "stjórnarmyndunarviðræður"
"stjórnarskárinnar", "stjórnarskráarinnar"
"stjórninn", "stjórnin"
"stjörnuanísar", "stjörnuaníss"
"stjörnunar", "stjörnunnar"
"Stjörnunna", "Stjörnuna"
"stjörnvöld", "stjórnvöld"
"Stjörunni", "Stjörnunni"
"stjórvöld", "stjórnvöld"
"stöðugari", "stöðugri"
"stofandi", "stofnandi"
"stofnunnarinnar", "stofnunarinnar"
"stolltur", "stoltur"
"stórann", "stóran"
"stórasta", "stærsta"
"stórn", "stjórn"
"störnum", "stjörnum"
"stráginn", "strákinn"
"stressaðari", "stressaðri"
"streytu", "streitu"
"strúktur", "strúktúr"
"Stúdío", "Stúdíó"
"stuðningmenn", "stuðningsmenn"
"stuðningmönnum", "stuðningsmönnum"
"stúlknana", "stúlknanna"
"stúlkunar", "stúlkunnar"
"styða", "styðja"
"stykleikaflokkur", "styrkleikaflokkur"
"Suðurameríkukeppninni", "Suður-Ameríkukeppninni"
"Súkkalaðikaka", "Súkkulaðikaka"
"sumafrí", "sumarfrí"
"sunnann", "sunnan"
"sunndaginn", "sunnudaginn"
"sunni", "sinni"
"Súrheystrun", "Súrheysturn"
"sutt", "stutt"
"suttu", "stuttu"
"suttum", "stuttum"
"svæðinum", "svæðinu"
"svæðsins", "svæðisins"
"svarði", "svaraði"
"sveitarfélagins", "sveitarfélagsins"
"sveitrafélag", "sveitarfélag"
"svekkandi", "svekkjandi"
"Svíðþjóð", "Svíþjóð"
"Svíðþjóðar", "Svíþjóðar"
"svingsinn", "sfinxinn"
"Svínn", "Svíinn"
"Sviþjóð", "Svíþjóð"
"svö", "svo"
"svokalla", "svokallað"
"svökölluðu", "svokölluðu"
"svoldið", "svolítið"
"svon", "svona"
"svooo", "svo"
"svöru", "svörum"
"syntha", "synþa"
"sýrlandsher", "Sýrlandsher"
"sýst", "síst"
"tad", "það"
"Tadjikistan", "Tadsíkistan"
"Tadsíkistan", "Tadsíkistan"
"tækvondo", "taíkvondó"
"takst", "takt"
"talverður", "talsverður"
"tar", "þar"
"taskna", "taska"
"Tatörum", "Töturum"
"tboði", "tboði"
"tekð", "tekið"
"teki", "tekið"
"tekjukatt", "tekjuskatt"
"tekknó", "teknó"
"telft", "teflt"
"telj", "telja"
"tengingnum", "teningnum"
"tengls", "tengsl"
"tenglsum", "tengslum"
"Téténa", "Tsjetsjena"
"Téténar", "Tsjetsjenar"
"Téténía", "Tsjetsjenía"
"Téteníu", "Tsjetsjeníu"
"Téténíu", "Tsjetsjeníu"
"téténsku", "tsjetsjensku"
"teyja", "teygja"
"Thailandi", "Taílandi"
"Thailands", "Taílands"
"Theadór", "Theodór"
"Theodora", "Theódóra"
"Thorodssen", "Thoroddssen"
"thvi", "því"
"tíamtökuna", "tímatökuna"
"tið", "tíð"
"tíðindu", "tíðindi"
"tífallt", "tífalt"
"tifellum", "tilfellum"
"tígrísdýr", "tígrisdýr"
"tikynningu", "tilkynningu"
"tíl", "til"
"tilhneygingu", "tilhneigingu"
"tilkyningu", "tilkynningu"
"tilkynninguni", "tilkynningunni"
"tilkynnningu", "tilkynningu"
"tillagana", "tillaganna"
"tillkynningu", "tilkynningu"
"tillliti", "tilliti"
"tilllögu", "tillögu"
"tilllögur", "tillögur"
"tillögunar", "tillögunnar"
"tilögunni", "tillögunni"
"tilraunverkefni", "tilraunaverkefni"
"tima", "tíma"
"tímabilð", "tímabili"
"tímabundar", "tímabundnar"
"timían", "timjan"
"timíani", "timjani"
"Tindr", "Tinder"
"tískuverðlaunana", "tískuverðlaunanna"
"titilinum", "titlinum"
"tjáningarfrelsins", "tjáningarfrelsisins"
"tjórn", "stjórn"
"tjórnvöld", "stjórnvöld"
"tli", "til"
"tll", "til"
"tógóískar", "tógóskar"
"tok", "tók"
"Tókíó", "Tókýó"
"Tókíóborgar", "Tókýóborgar"
"tóks", "tókst"
"Tokýó", "Tókýó"
"Tókýo", "Tókýó"
"Tollskrárnr", "Tollskrárnar"
"tölvert", "töluvert"
"tölvuskjám", "tölvuskjáum"
"tómatpuré", "tómatpúrra"
"tómatpúre", "tómatpúrra"
"tómatpúré", "tómatpúrra"
"topinn", "toppinn"
"töpudum", "töpuðum"
"Torinó", "Tórínó"
"Torínó", "Tórínó"
"tóskt", "tókst"
"tóst", "tókst"
"toxoplasmi", "toxóplasma"
"trajágrein", "trjágrein"
"trampolíngarð", "trampólíngarð"
"traustins", "traustsins"
"tréið", "tréð"
"tréin", "trén"
"Tripoli", "Trípólí"
"Trömsö", "Tromsö"
"trúverðugari", "trúverðugri"
"trúverðuleika", "trúverðugleika"
"Trykja", "Tyrkja"
"Tsjetsníu", "Tsjetsjeníu"
"tugthúsið", "tukthús"
"Tump", "Trump"
"Tungnárjökuls", "Tungnaárjökuls"
"tungslins", "tunglsins"
"Túngumál", "Tungumál"
"túnísku", "túniskur"
"tur", "tug"
"turmerik", "túrmerik"
"túrmeriki", "túrmerik"
"tuttuga", "tuttugu"
"tuttugusta", "tuttugasta"
"tvegga", "tveggja"
"tveimir", "tveimur"
"tvem", "tveim"
"tvemur", "tveimur"
"tví", "því"
"tvíelfdir", "tvíefldir"
"tvímannalaust", "tvímælalaust"
"tvisar", "tvisvar"
"tvöfallt", "tvöfalt"
"tvölfalt", "tvöfalt"
"Týrol", "Týról"
"Úkrænu", "Úkraínu"
"Úkraníu", "Úkraínu"
"Úlfarársdal", "Úlfarsárdal"
"Úlfarsársdal", "Úlfarsárdal"
"umdaemin", "umdæmin"
"umferði", "umferðir"
"Umfjölllun", "Umfjöllun"
"umfjöllunnar", "umfjöllunar"
"umfjöllunni", "umfjölluninni"
"umhverfisraduneyti", "umhverfisráðuneyti"
"Umhverfisstofunar", "Umhverfisstofnunar"
"umjöllun", "umfjöllun"
"umsækendur", "umsækjendur"
"umskurðsbanni", "umskurðarbanni"
"undankeppi", "undankeppni"
"undanskildri", "undanskilinni"
"undartekning", "undantekning"
"undibúningi", "undirbúningi"
"undirbúing", "undirbúning"
"undirbúningu", "undirbúningur"
"undirtekir", "undirtektir"
"undnafarin", "undanfarin"
"ungabarn", "ungbarn"
"ungabarna", "ungbarna"
"ungabarni", "ungbarni"
"ungabarns", "ungbarns"
"ungabörn", "ungbörn"
"ungabörnum", "ungbörnum"
"Unversal", "Universal"
"updráttar", "uppdráttar"
"uppbygginu", "uppbyggingu"
"uppbygingu", "uppbyggingu"
"uppgvötun", "uppgötvun"
"uppgvötvaði", "uppgötvaði"
"upphýfingum", "upphífingum"
"upplýsinar", "upplýsingar"
"upplýsingaskjám", "upplýsingaskjáum"
"upplýsinum", "upplýsingum"
"upprunin", "uppruninn"
"uppskirft", "uppskrift"
"uppskrfit", "uppskrift"
"uppýsingar", "upplýsingar"
"uppýsingum", "upplýsingum"
"úrsiltum", "úrslitum"
"úrskeðis", "úrskeiðis"
"úrslitakeppnini", "úrslitakeppninni"
"Úrsula", "Úrsúla"
"Úrugvæ", "Úrúgvæ"
"Úrúgvæa", "Úrúgvæja"
"Úrúgvæar", "Úrúgvæjar"
"Úrúgvæum", "Úrúgvæjum"
"úrvalsdeildnini", "úrvalsdeildinni"
"úrvalseildinni", "úrvalsdeildinni"
"ut", "út"
"uta", "utan"
"utanaðakomandi", "utanaðkomandi"
"utann", "utan"
"utanríksiráðherra", "utanríkisráðherra"
"utanríksráðherra", "utanríkisráðherra"
"útblástri", "útblæstri"
"utgafa", "útgáfa"
"útjaður", "útjaðar"
"útjarðri", "útjaðri"
"útsendinu", "útsendingu"
"útsjónasemi", "útsjónarsemi"
"útttekt", "úttekt"
"Utvortis", "Útvortis"
"vændisstarfssemi", "vændisstarfsemi"
"Valdis", "Valdís"
"Valgardur", "Valgarður"
"valkosts", "valkostar"
"vallarsins", "vallarins"
"vandaðari", "vandaðri"
"vandmál", "vandamál"
"vandmálið", "vandamálið"
"varafli", "varaafli"
"varformaður", "varaformaður"
"varmaður", "varamaður"
"varmarmaður", "varnarmaður"
"Vatikanið", "Vatíkanið"
"Vatikaninu", "Vatíkaninu"
"vði", "við"
"Vegagerðarinar", "Vegagerðarinnar"
"Vegagerðinnar", "Vegagerðarinnar"
"vegn", "vegna"
"veiðgjöld", "veiðigjöld"
"veir", "tveir"
"veirð", "verið"
"veitingarstaðs", "veitingastaðar"
"veitingastaðs", "veitingastaðar"
"veitingstaði", "veitingastaði"
"vekji", "veki"
"vekjir", "vekir"
"venga", "vegna"
"vennalandsliðið", "kvennalandsliðið"
"verðlaunaféið", "verðlaunaféð"
"verðlaunafhendingarinnar", "verðlaunaafhendingarinnar"
"verðlaunfé", "verðlaunafé"
"verðuru", "verðurðu"
"verid", "verið"
"verkefnsins", "verkefnisins"
"verrra", "verra"
"Vestfjarðar", "Vestfjarða"
"Vestfjarðargöng", "Vestfjarðagöng"
"Vestfjarðarkjálkanum", "Vestfjarðakjálkanum"
"Vestfjarðarstofu", "Vestfjarðastofu"
"Vestfjarðarveg", "Vestfjarðaveg"
"Vestmananeyjum", "Vestmannaeyjum"
"Vestmannaey", "Vestmannaeyjar"
"Vestmannaeyjarferju", "Vestmannaeyjaferju"
"Vestmannaeyjargosinu", "Vestmannaeyjagosinu"
"Vestmanneyjum", "Vestmannaeyjum"
"veturnar", "veturna"
"veturs", "vetrar"
"vetursins", "vetrarins"
"vetvangi", "vettvangi"
"vibótar", "viðbótar"
"víbrator", "víbrador"
"vid", "við"
"viðali", "viðtali"
"Vidar", "Viðar"
"videó", "vídeó"
"víðfem", "víðfeðm"
"víðfemd", "víðfeðm"
"víðfemdar", "víðfeðmar"
"víðfemdir", "víðfeðmir"
"víðfemdur", "víðfeðmur"
"víðfemt", "víðfeðmt"
"viðkæma", "viðkvæma"
"viðkurkenning", "viðurkenning"
"viðrbrögð", "viðbrögð"
"Viðreisna", "Viðreisnar"
"viðundandi", "viðunandi"
"viðverandi", "viðvarandi"
"Vigdis", "Vigdís"
"Viglundsson", "Víglundsson"
"Vihjálmur", "Vilhjálmur"
"víkji", "víki"
"Viktoriu", "Viktoríu"
"vikunar", "vikunnar"
"Vilhjámsson", "Vilhjálmsson"
"Vilhjámur", "Vilhjálmur"
"viljan", "viljann"
"vilta", "villta"
"viltra", "villtra"
"viltum", "villtum"
"vinnumarkaðrins", "vinnumarkaðarins"
"vinnunar", "vinnunnar"
"vinsældra", "vinsælda"
"vinsti", "vinstri"
"vinstursins", "vinstrisins"
"vínýl", "vínil"
"virðst", "virst"			# eða virðist
"Virginu", "Virginíu"
"Virgínu", "Virginíu"
"visvítandi", "vísvitandi"
"vítapsyrnu", "vítaspyrnu"
"Vlija", "Vilja"
"völlin", "völlinn"
"vonbriðgum", "vonbrigðum"
"vonbriði", "vonbrigði"
"vopnaðara", "vopnaðra"
"vorkun", "vorkunn"
"Vouge", "Vogue"
"Vutton", "Vuitton"
"yfi", "yfir"
"yfirýsingar", "yfirlýsingar"
"yfr", "yfir"
"ýmissra", "ýmissa"
"yrir", "fyrir"
"yrrverandi", "fyrrverandi"
"yrsta", "fyrsta"
"þæginlegt", "þægilegt"
"þættinu", "þættinum"
"þanig", "þannig"
"þanng", "þannig"
"þanngað", "þangað"
"þát", "þátt"
"þáttaka", "þátttaka"
"þáttakanda", "þátttakanda"
"þáttakandann", "þátttakandann"
"þáttakandans", "þátttakandans"
"þáttakandanum", "þátttakandanum"
"þáttakandi", "þátttakandi"
"þáttakandinn", "þátttakandinn"
"þáttakenda", "þátttakenda"
"þáttakendanna", "þátttakendanna"
"þáttakendum", "þátttakendum"
"þáttakendunum", "þátttakendunum"
"þáttakendur", "þátttakendur"
"þáttakendurna", "þátttakendurna"
"þáttakendurnir", "þátttakendurnir"
"þáttöku", "þátttöku"
"Þða", "Það"
"þear", "þegar"
"þei", "þeir"
"þeira", "þeirra"
"þeirar", "þeirrar"
"þeiri", "þeirri"
"þeirr", "þeirra"
"þeirrra", "þeirra"
"þeitta", "þetta"
"þem", "þeim"
"þenna", "þennan"
"þennann", "þennan"
"þennna", "þennan"
"þer", "þér"
"þes", "þess"
"þesa", "þessa"
"þesar", "þessar"
"þesara", "þessarra"
"þesari", "þessari"
"þessarra", "þessara"
"þessarrar", "þessarar"
"þessarri", "þessari"
"þessm", "þessum"
"þessra", "þessar"
"þessri", "þessari"
"þesss", "þess"
"þesssa", "þessa"
"þesssu", "þessu"
"þesum", "þessum"
"þesus", "þessu"
"þett", "þetta"
"þettta", "þetta"
"þgear", "þegar"
"þikir", "þykir"
"þin", "þín"
"þingins", "þingsins"
"þingkosningnum", "þingkosningunum"
"þjáfari", "þjálfari"
"þjáflari", "þjálfari"
"þjár", "þrjár"
"þjóðgarðarins", "þjóðgarðsins"
"Þjóðhátið", "Þjóðhátíð"
"þjóðhöfðinga", "þjóðhöfðingja"
"þjófinum", "þjófnum"
"þjónstu", "þjónustu"
"þjónust", "þjónustu"
"þjú", "þrjú"
"þo", "þó"
"þöggunnar", "þöggunar"
"Þórðarsson", "Þórðarson"
"Þórðarssonar", "Þórðarsonar"
"Þórðarssyni", "Þórðarsyni"
"Þórðason", "Þórðarson"
"Þórðs", "Þórðar"
"Þórhallson", "Þórhallsson"
"Þorkafjarðar", "Þorskafjarðar"
"Þorkells", "Þorkels"
"Þorkellsdóttir", "Þorkelsdóttir"
"Þórlákshöfn", "Þorlákshöfn"
"Þórmörk", "Þórsmörk"
"Þorsteinssdóttir", "Þorsteinsdóttir"
"Þrándarsson", "Þrándarson"
"þrátíu", "þrjátíu"
"þrautsegju", "þrautseigju"
"þrefallt", "þrefalt"
"þrettan", "þrettán"
"þriðjuhluta", "þriðju hluta"
"þriðjuhlutar", "þriðju hlutar"
"þrigga", "þriggja"
"þriggjastiga", "þriggja stiga"
"þrir", "þrír"
"þrjatíu", "þrjátíu"
"þrju", "þrjú"
"þroskaðari", "þroskaðri"
"Þróttr", "Þróttur"
"þrú", "þrjú"
"þrufum", "þurfum"
"þu", "þú"
"þurf", "þurfi"
"þurfu", "þurftu"
"þurt", "þurrt"
"þúsundur", "þúsundir"
"þvi", "því"
"þvíæ", "því"
"þvílikt", "þvílíkt"
"þyggja", "þiggja"
"þyrfi", "þyrfti"
"Þýslalandi", "Þýskalandi"


[allowed_multiples]

# Set of word forms that are allowed to appear consecutively in text

af
auður
að
bannið
bara
bæði
efni
eftir
eigi
eigum
eins
er
falla
fallið
ferð
festi
finnur
flokkar
flæði
formið
fram
framan
frá
fylgi
fyrir
fá
gegn
gerði
getum
hafa
hafi
hafið
haft
halla
heim
hekla
heldur
helga
helgi
hita
hjá
hjólum
hlaupið
hrætt
hvort
hæli
inn
inni
kanna
kaupa
kemba
kira
koma
kæra
lagi
lagið
leik
leikur
leið
liðið
lækna
lögum
löngu
manni
með
metið
milli
minnst
mun
myndir
málið
móti
mörkum
neðan
niðri
niður
næst
ofan
opnir
orðin
rennur
reynir
riðlar
riðli
ráðum
rétt
safnið
sem
sett
skipið
skráðir
spenna
standa
stofna
streymi
strokið
stundum
svala
sæti
sé
sér
síðan
sótt
sýna
talið
til
tíma
um
undan
undir
upp
valda
vanda
var
vega
veikir
vel
velta
vera
verið
vernda
verða
verði
verður
veður
vikum
við
væri
yfir
yrði
á
átta
í
ó
ómar
úr
út
úti
þegar
þjóna


[wrong_compounds]

# Words that should not be written as compounds

"afhverju", "af hverju"
"aftanfrá", "aftan frá"
"aftaní", "aftan í"
"afturfyrir", "aftur fyrir"
"afturábak", "aftur á bak"
"afturí", "aftur í"
"afturúr", "aftur úr"
"afþví", "af því"
"afþvíað", "af því að"
"allajafna", "alla jafna"
"allajafnan", "alla jafnan"
"allrabest", "allra best"
"allrafyrst", "allra fyrst"
"allsekki", "alls ekki"
"allskonar", "alls konar"
"allskostar", "alls kostar"
"allskyns", "alls kyns"
"allsstaðar", "alls staðar"
"allstaðar", "alls staðar"
"alltsaman", "allt saman"
"alltíeinu", "allt í einu"
"alskonar", "alls konar"
"alskyns", "alls kyns"
"alstaðar", "alls staðar"
"annarhver", "annar hver"
"annarhvor", "annar hvor"
"annarskonar", "annars konar"
"annarslags", "annars lags"
"annarsskonar", "annars konar"
"annarsstaðar", "annars staðar"
"annarstaðar", "annars staðar"
"annarsvegar", "annars vegar"
"annartveggja", "annar tveggja"
"annaðkvöld", "annað kvöld"
"annaðslagið", "annað slagið"
"Arionbanka", "Arion banka"
"Arionbanki", "Arion banki"
"austanfrá", "austan frá"
"austanmegin", "austan megin"
"austanmeginn", "austan megin"  # Og n/nn villa
"austantil", "austan til"
"austureftir", "austur eftir"
"austurfrá", "austur frá"
"austurfyrir", "austur fyrir"
"aðþað", "að það"
"aðþetta", "að þetta"
"bakatil", "baka til"
"bakvið", "bak við"
"bendá", "benda á"
"báðumegin", "báðum megin"
"Dags.Dags.", "Dags. Dags."
"dagurb", "Dagur B."
"E.Kristjánsson", "E. Kristjánsson"
"eftilvill", "ef til vill"
"eftirað", "eftir að"
"eftirá", "eftir á"
"einhverjusinni", "einhverju sinni"
"einhverntíma", "einhvern tíma"
"einhverntíman", "einhvern tímann"
"einhverntímann", "einhvern tímann"
"einhvernvegin", "einhvern veginn"
"einhvernveginn", "einhvern veginn"
"einhverskonar", "einhvers konar"
"einhversskonar", "einhvers konar"
"einhverslags", "einhvers lags"
"einhversslags", "einhvers lags"
"einhverstaðar", "einhvers staðar"
"einhversstaðar", "einhvers staðar"
"einskisvirði", "einskis virði"
"einskona", "eins konar"
"einskonar", "eins konar"
"einsog", "eins og"
"einusinni", "einu sinni"
"eitthundrað", "eitt hundrað"
"eittsinn", "eitt sinn"
"eittþúsund", "eitt þúsund"
"eldfastmót", "eldfast mót"
"endaþótt", "enda þótt"
"enganveginn", "engan veginn"
"ennfrekar", "enn frekar"
"ennfrekari", "enn frekari"
"ennfremur", "enn fremur"
"ennþá", "enn þá"
"enþá", "enn þá"
"Eruði", "Eruð þið"
"erí", "er í"
"FerðavenjukönnunFerðaþjónustutengd", "Ferðavenjukönnun Ferðaþjónustutengd"
"fimmhundruð", "fimm hundruð"
"fimmtuhlutar", "fimmtu hlutar"
"Finskabúðin", "Finnska búðin"
"fjórðuhlutar", "fjórðu hlutar"
"fjögurhundruð", "fjögur hundruð"
"fjögurþúsund", "fjögur þúsund"
"fjölmiðlaEldri", "fjölmiðla Eldri"
"framaf", "fram af"
"framanaf", "framan af"
"frameftir", "fram eftir"
"framfyrir", "fram fyrir"
"framhjá", "fram hjá"
"framjá", "fram hjá"
"frammí", "frammi í"
"framunda", "fram undan"    # og stafs.villa
"framundan", "fram undan"
"framundir", "fram undir"
"framvið", "fram við"
"framyfir", "fram yfir"
"framá", "fram á"
"framávið", "fram á við"
"framí", "fram í"
"framúr", "fram úr"
"Frjálslyndaflokksins", "Frjálslynda flokksins"
"fráþví", "frá því"
"fréttirNýjast", "fréttir Nýjast"
"fulltaf", "fullt af"
"fyrifram", "fyrir fram"
"fyrirfram", "fyrir fram"
"fyrirGana", "fyrir Gana"
"fyrren", "fyrr en"
"fyrripartur", "fyrri partur"
"gemmér", "Gef mér"
"GenfUmdæmislöndÞjónusta", "Genf Umdæmislönd Þjónusta"
"heilshugar", "heils hugar"
"heimafyrir", "heima fyrir"
"heimavið", "heima við"
"helduren", "heldur en"
"hinsvegar", "hins vegar"
"hinumegin", "hinum megin"
"hinumeginn", "hinum megin"
"hliðiná", "hliðina á"
"hvarsem", "hvar sem"
"hvaðaner", "hvaðan er"
"hvaðansem", "hvaðan sem"
"hvaðeina", "hvað eina"
"hverjusinni", "hverju sinni"
"hverskonar", "hvers konar"
"hverskyns", "hvers kyns"
"hversvegna", "hvers vegna"
"hvertsem", "hvert sem"
"hvortannað", "hvort annað"
"hvorteðer", "hvort eð er"
"hvortveggja", "hvort tveggja"
"hvorttveggja", "hvort tveggja"
"hvorutveggja", "hvort tveggja"
"hálfsmánaðar", "hálfs mánaðar"
"hálfsárs", "hálfs árs"
"hálfslítra", "hálfs lítra"
"Hættessu", "Hættu þessu"
"héreftir", "hér eftir"
"hérmeð", "hér með"
"hérnamegin", "hérna megin"
"hérnameginn", "hérna megin"    # Og n/nn villa
"hérumbil", "hér um bil"
"innaf", "inn af"
"innanfrá", "innan frá"
"innanum", "innan um"
"inneftir", "inn eftir"
"innfrá", "inn frá"
"innfyrir", "inn fyrir"
"innivið", "inni við"
"innvið", "inn við"
"inná", "inn á"
"innávið", "inn á við"
"inní", "inn í"
"innúr", "inn úr"
"J.Friðjónsson", "J. Friðjónsson"
"kemurí", "kemur í"
"Komiði", "Komið þið"
"lítilsháttar", "lítils háttar"
"ma.kr.og", "ma. kr. og"
"margskonar", "margs konar"
"margskyns", "margs kyns"
"meirasegja", "meira að segja"
"meiraðsegja", "meira að segja"
"meiriháttar", "meiri háttar"
"meðanað", "meðan að"
"meðþví", "með því"
"meðþvíað", "með því að"
"mikilsháttar", "mikils háttar"
"minniháttar", "minni háttar"
"minnstakosti", "minnsta kosti"
"Morgunblaðinuí", "Morgunblaðinu í"
"MæjuBellu", "Mæju Bellu"
"mörghundruð", "mörg hundruð"
"mörgþúsund", "mörg þúsund"
"neinei", "nei nei"
"neinsstaðar", "neins staðar"
"neinstaðar", "neins staðar"
"niðreftir", "niður eftir"
"niðrá", "niður á"
"niðrí", "niður í"
"niðureftir", "niður eftir"
"niðurfrá", "niður frá"
"niðurfyrir", "niður fyrir"
"niðurá", "niður á"
"niðurávið", "niður á við"
"nokkrusinni", "nokkru sinni"
"nokkurntíma", "nokkurn tíma"
"nokkurntíman", "nokkurn tímann"
"nokkurntímann", "nokkurn tímann"
"nokkurnvegin", "nokkurn veginn"
"nokkurnveginn", "nokkurn veginn"
"nokkurskonar", "nokkurs konar"
"nokkursstaðar", "nokkurs staðar"
"nokkurstaðar", "nokkurs staðar"
"norðanfrá", "norðan frá"
"norðanmegin", "norðan megin"
"norðantil", "norðan til"
"norðaustantil", "norðaustan til"
"norðureftir", "norður eftir"
"norðurfrá", "norður frá"
"norðurúr", "norður úr"
"norðvestantil", "norðvestan til"
"norðvesturtil", "norðvestur til"
"níuhundruð", "níu hundruð"
"núþegar", "nú þegar"
"ofanaf", "ofan af"
"ofanfrá", "ofan frá"
"ofaná", "ofan á"
"ofaní", "ofan í"
"ofanúr", "ofan úr"
"oní", "ofan í"
"réttumegin", "réttum megin"
"réttummegin", "réttum megin"
"samanað", "saman að"
"samansem", "saman sem"
"samanvið", "saman við"
"samasem", "sama sem"
"Sameinuðuþjóðanna", "Sameinuðu þjóðanna"
"samskonar", "sams konar"
"seinnihluta", "seinni hluta"
"seinnihluti", "seinni hluti"
"seinnipartur", "seinni partur"
"semsagt", "sem sagt"
"semsé", "sem sé"
"sexhundruð", "sex hundruð"
"sigrihrósandi", "sigri hrósandi"
"sjöhundruð", "sjö hundruð"
"sjöttuhlutar", "sjöttu hlutar"
"sléttsama", "slétt sama"
"smámsaman", "smám saman"
"sosum", "svo sem"
"sumsstaðar", "sums staðar"
"sumstaðar", "sums staðar"
"sumsé", "sem sé"
"sunnanað", "sunnan að"
"sunnanfrá", "sunnan frá"
"sunnanmegin", "sunnan megin"
"sunnantil", "sunnan til"
"sunnanvið", "sunnan við"
"sunnatil", "sunnan til"
"suðaustantil", "suðaustan til"
"suðuraf", "suður af"
"suðureftir", "suður eftir"
"suðurfrá", "suður frá"
"suðurfyrir", "suður fyrir"
"suðurmeð", "suður með"
"suðurí", "suður í"
"suðvestantil", "suðvestan til"
"svoað", "svo að"
# "svokallaður", "svo kallaður"
"svosem", "svo sem"
"svosemeins", "svo sem eins"
"svotil", "svo til"
"síðanað", "síðan að"
"tilað", "til að"
"tilbaka", "til baka"
"tilþessað", "til þess að"
"tonní", "tonn í"
"Tveirþrjátíu", "Tveir þrjátíu"
"tvennskonar", "tvenns konar"
"tvöhundruð", "tvö hundruð"
"tvöþúsund", "tvö þúsund"
"tólfhundruð", "tólf hundruð"
"umað", "um að"
"undanað", "undan að"
"undanúr", "undan úr"
"undireins", "undir eins"
"uppaf", "upp af"
"uppað", "upp að"
"uppeftir", "upp eftir"
"uppfrá", "upp frá"
"uppfyrir", "upp fyrir"
"uppundir", "upp undir"
"uppvið", "upp við"
"uppá", "upp á"
"uppávið", "upp á við"
"uppí", "upp í"
"uppúr", "upp úr"
"utanaf", "utan af"
"utanað", "utan að"
"utanfrá", "utan frá"
"utanmeð", "utan með"
"utanum", "utan um"
"utanundir", "utan undir"
"utanvið", "utan við"
"utanyfir", "utan yfir"
"utaná", "utan á"
"vegnaþess", "vegna þess"
"veriði", "verið þið"
"vestanfrá", "vestan frá"
"vestantil", "vestan til"
"vestureftir", "vestur eftir"
"vesturfrá", "vestur frá"
"vesturyfir", "vestur yfir"
"vesturúr", "vestur úr"
"vitlausumegin", "vitlausum megin"
"viðkemur", "við kemur"
"viðkom", "við kom"
"viðkæmi", "við kæmi"
"viðkæmum", "við kæmum"
"víðsfjarri", "víðs fjarri"
"víðsvegar", "víðs vegar"
"yfirum", "yfir um"
"áeftir", "á eftir"
"ámeðal", "á meðal"
"ámilli", "á milli"
"árangursmælikvarðarEndurgreiðslur", "árangursmælikvarðar Endurgreiðslur"
"ÁrósasamningsinsÍsland", "Árósasamningsins Ísland"
"áttahundruð", "átta hundruð"
"áðuren", "áður en"
"áþví", "á því"
"öðruhverju", "öðru hverju"
"öðruhvoru", "öðru hvoru"
"öðrumegin", "öðrum megin"
"ÚrskurðurHinn", "Úrskurður Hinn"
"úrþvíað", "úr því að"
"útaf", "út af"
"útfrá", "út frá"
"útfyrir", "út fyrir"
"útifyrir", "út fyrir"
"útivið", "úti við"
"útmeða", "út með það"
"útundan", "út undan"
"útvið", "út við"
"útá", "út á"
"útávið", "út á við"
"útí", "út í"
"útúr", "út úr"
"ýmiskonar", "ýmiss konar"
"ýmisskonar", "ýmiss konar"
"þangaðsem", "þangað sem"
"þarafleiðandi", "þar af leiðandi"
"þaraðauki", "þar að auki"
"þaraðlútandi", "þar að lútandi"
"þareð", "þar eð"
"þarmeð", "þar með"
"þarsem", "þar sem"
"þarsíðasta", "þar síðasta"
"þarsíðustu", "þar síðustu"
"þartilgerður", "þar til gerður"
"þeimegin", "þeim megin"
"þeimmegin", "þeim megin"
"þessað", "þess að"
"þessháttar", "þess háttar"
"þesskonar", "þess konar"
"þesskyns", "þess kyns"
"þessvegna", "þess vegna"
"þriðjuhlutar", "þriðju hlutar"
"þrjúhundruð", "þrjú hundruð"
"þrjúþúsund", "þrjú þúsund"
"þvíað", "því að"
"þvínæst", "því næst"
"þínmegin", "þín megin"
"þóað", "þó að"


[split_compounds]

# Words that should be written as one compound word
# Attn.: Should only contain common cases
# If we need to apply to whole PoS, use [morphemes]
# For last parts, make sure they are in ord.auka.csv!

# alþjóða vísu
# sér íslenskur # skemmir 'að útvega sér íslenska bankareikninga'
öll sömul
öll sömun       # Á sennilega að vera 'öllsömul'
afar kostur
afbragðs fagur
afbragðs góður
afbragðs maður
afburða árangur
aftaka veður
al góður
all góður
allsherjar atkvæðagreiðsla
allsherjar breyting
allsherjar neyðarútkall
and stæðingur
at hygli
auka herbergi
auð sveipur
aðal inngangur
aðaldyra megin
bakborðs megin
bakdyra megin
barn dómur
blæja logn
blóð gjafi
blóð þegi
brekku megin
bíla sali
bílstjóra megin
bókmennta fræðingur
ein birni
ein faldur
ein yrki
einskis verður
endur úthluta
fangelsis dómur
farþega megin
fasteigna sali
fer tugur
fimm buri
fimm faldur
fimm menningur
fimm tugur
fjór buri
fjór faldur
fjór menningur
fjölda margir
for maður
for átta
forkunnar fagur
frum stæður
full fljót
full fljóta
full fljótar
full fljóti
full fljóts
full fljótum
full fljótur
full mikill
furðu góður
fárán leiki
gagn stæður
gamlárs dagur
gamlárs nótt
gegn drepa
ger breyta
gjalda megin
gjör breyta
grundvallar atriði
grundvallar forsenda
grundvallar innviðir
græn gresi
græn keri
gull korn
hátíðni hljóð
heildar staða
helgi dómur
hlé megin
hvata stjórnun
hálf frosinn
hálf leikur
hálf undarlegur
hálfs mánaðarlega
hálftíma gangur
ill fygli
ill gresi
innvortis blæðing
jafn framur   # oftast 'jafn framt'
jafn lyndur
jafn vægi
karla megin
kjarn yrtur
kjarn yrði
klukkustundar frestur
KR ingur
kring um
kvenna megin
Kín verji
lang bestur
lang minnstur
lang stærstur
lang verstur
langtíma aukaverkun
langtíma lán
langtíma markmið
langtíma skuld
langtíma sparnaður
langtíma spá
langtíma stefnumörkun
langtíma þróun
leikara skapur
lágmarks aldur
lágmarks fjöldi
lágmarks gjald
lágmarks kurteisi
lágmarks menntun
lágmarks stærð
lágmarks áhætta
lífefna fræðingur
lítils verður
mann virki
marg menni
marg oft
marg átta
megin atriði
megin forsenda
megin land
megin markmið
megin orsök
megin regla
megin tilgangur
megin uppistaða
megin viðfangsefni
megin ágreiningur
megin ákvörðun
megin áveitukerfi
mest allur
meðal aðgengi
meðal biðtími
meðal ævilengd
mis bjóða
mis breiður
mis heppnaður
mis lengi
mis mikið
mis stíga
miskunn samur
miskunn semi
miðlungs beiskja
myndar drengur
myndar skapur
máls háttur
nátt fari
næst bestur
næst komandi
næst síðastur
næst verstur
ní faldur
ní menningur
ní ræður
ný uppgerður
prinsipp mál
ramm falskur
rómansk kaþólskur
sam skeyti
saman standa
sand korn
sex buri
sex faldur
sex menningur
sex tugur
sjávar megin
sjö buri
sjö faldur
sjö menningur
sjö tugur
skamm degi
skammtíma skuld
skammtíma vistun
smit beri
stalín isti
svart nætti
svo kallaður
sæðis gjafi
sér framboð
sér herbergi
sér inngangur
sér kennari
sér staða
sér stæði
sér vitringur
sér þekking
sér þvottahús
sí felldur
sólar megin
stúdents skírteini
tor læs
tví buri
tví menningur
tví tugur
tvö faldur
tí faldur
tí menningur
tí ræður
undra góður
uppáhalds bragðtegund
uppáhalds fag
van megnugur
van virða
vatns beri
vel ferð
vel kominn
vel megun
vel vild
verkamanna starf
vinnu herbergi
vinnu sími
víð átta
ágætis maður
áratuga reynsla
áratuga skeið
átt buri
átt faldur
átt ræður
átta menningur
ÍR ingur
óhemju illa
óhemju vandaður
óskapa hiti
óvenju góður
önd verður
ör magna
úrvals hveiti
Þjóð verji
þre faldur
þre menningur
þrí buri
þrí tugur
eitt leytið
tvö leytið
þrjú leytið
fjögur leytið
fimm leytið
sex leytið
sjö leytið
átta leytið
níu leytið
tíu leytið
ellefu leytið
tólf leytið
apríl mánuður
burt séð
dags daglega
desember mánuður
diskó tónlist
febrúar mánuður
fullorðins ár
fyrra málið
fésbókar síða
fönk tónlist
grunn einkenni
grunn hugmynd
#hipp hopp
hægri stjórn
hörku leikur
innanlands mál
janúar mánuður
júlí mánuður
júní mánuður
kántrí lag
ljós brúnn
ljós gylltur
loka dómur
loka stig
loka ár
lykil þáttur
lífsgæða kapphlaup
mars mánuður
maí mánuður
meiri hluti
minni hluti
nóvember mánuður
októver mánuður
popp lag
popp tónlist
ramadan mánuður
reggí tónlist
rétttrúnaðar kirkja
september mánuður
sextugs aldur
síðar nefndur
sóló plata
teflon panna
tölvuleika tónlist
vinstri stjórn
ágúst mánuður
ónota tilfinning
ónæmis frumur
ónæmis virkni
óska andstæðingur


# Split into 3 words
#heils dags starf
#heils árs vegur
#hálfs dags starf
#marg um talaður
#sama sem merki
#því um líkt


[morphemes]

# These morphemes should not appear on their own.
# Flag shows if they should be the first or last part of a word
# and which PoS they can attach to (+) and which are forbidden (-).

#afar       +kk +kvk +hk -lo +so -ao    Attached to nouns and verbs, free with adj. and adv.
afbragðs	+kk +kvk +hk +lo
afburða		+kk +kvk +hk +lo
al			+kk +kvk +hk +lo
all         +lo +ao                     # Attached to adj. and adv.
allsherjar  +kk +kvk +hk
alþjóða     +kk +kvk +hk                # With exceptions; Alþjóða póstmálastofnunin etc.
and         +kk +kvk +hk +lo +so +ao
# auka		+kk +kvk +hk				Common verb
auð			+kk +kvk +hk +lo +so
aðal        +kk +kvk +hk
einka		+kk +kvk +hk
endur		+kk +kvk +hk +so
feikna      +kk +kvk +hk +lo +ao
fjar		+kk +kvk +hk +lo +so
fjöl		+kk +kvk +hk +lo +so
for			+kk +kvk +hk +lo +so
forkunnar   +kk +kvk +hk +lo +ao
frum        +kk +kvk +hk +lo +so +ao
#full		+lo +so                     Removed +kk, +kvk and +hk cf. 'full ástæða', 'full réttindi', 'full eldmóðs'; removed +ao cf. 'full af'
furðu		+lo
fyrirtaks   +kk +kvk +hk
#gagn		+kk +kvk +hk +lo +so
ger			+lo +so  					# Can attach to nouns, but uncommon.
gjör		+lo +so 					# Can attach to nouns, but uncommon.
hund		+lo
hálf		+kk +kvk +hk +lo +so
hámarks		+kk +kvk +hk
heildar     +kk +kvk +hk
#jafn		+kk +kvk +hk +lo +so
lang		+kk +kvk +hk +lo +so +ao	# Common with adj. and adv. in est. - langfallegastur
langtíma	+kk +kvk +hk
lágmarks	+kk +kvk +hk
marg		+kk +kvk +hk +lo +so
megin		+kk +kvk +hk
# meðal		+kk +kvk +hk +lo			# Too common
mis			+kk +kvk +hk +lo +so
miðlungs	+kk +kvk +hk +lo
#næst		+lo							Most common with adj. in est. - næstbestur
#ný			-kk -kvk -hk +lo +so		
of          +kk +kvk +hk -lo +so -ao    # Attached to nouns and verbs, free with adj. and adv.
ofur        +kk +kvk +hk +lo +so +ao    # Attached to nouns and verbs, free with adj. and adv. but seems to have changed - ofursvalur
ramm		+lo +ao
sam         +kk +kvk +hk +lo +so +ao
# saman		+kk +kvk +hk +lo +so		# Mostly with lh.þt. of verbs that take 'saman' as a particle. TODO too common
#saman		+lo		                    Allow 'samansúrraður', 'samansaumuð'
samtíma     +kk +kvk +hk
skammtíma	+kk +kvk +hk
#sér		+kk +kvk +hk				The pronoun is too common. Have to deal with these errors later.
sí          +kk +kvk +hk +lo +so
tor         +kk +kvk +hk +lo +so +ao
uppáhalds	+kk +kvk +hk
#van        +kk +kvk +hk +lo +so
vara		+kk +kvk +hk
# vel		+kk +kvk +hk -lo +so -ao	TODO Too common as an independent word.
#ágætis		+kk +kvk +hk
ó			+kk +kvk +hk +lo +so
óhemju		+lo +so
óskapa		+kk +kvk +hk
óvenju      +kk +kvk +hk +lo +so +ao
úrvals		+kk +kvk +hk +lo


[capitalization_errors]

# Common errors in capitalization
# Note: this list can only include nouns and adjectives
# All entries must be the error version

Aríi
Búddisti
Eskimói
Islam
Íslam
# Gyðingur 		# can also be lower-case, so maybe not include this 
Helvíti
Himnaríki
Kaþólska
# Kristni # !!! Rekst á mannsnafnið 'Kristinn' í þgf.
Kristindómur
Mótmælendatrú
Múhameðstrú
Múhameðstrúarmaður
Múslími
Múslimi
Sjíti
Súnníti
evrópa
sjálfstæðismaður
samfylkingarmaður
framsóknarmaður
miðflokksmaður
pírati
Lenínismi
Marxismi
Darwinismi
Heimsstyrjöld	# Fyrri/Seinni/Síðari Heimsstyrjöld
Stríð 			# Kalda Stríðið
Heimsveldi
Bylting
Uppreisn
<<<<<<< HEAD
Meistaradeild
=======
meistaradeild
>>>>>>> 61949cf7
Kreppa
Endurreisn
Jörð
Tungl
vesturlönd
norðurlönd
óskarsverðlaun 	#ekki leiðrétt, fer í 'if all(m.stofn not in stems for m in meanings)' en meanings = []
<<<<<<< HEAD
internet
=======
>>>>>>> 61949cf7

# Holidays
# Unnecessary to include: föstudagurinn langi
# Unable to include: annar í páskum, sumardagurinn fyrsti, baráttudagur verkalýðsins, annar í hvítasunnu, frídagur verslunarmanna, fyrsti vetrardagur, dag íslenskrar tungu, annar í jólum

Nýársdagur
Þrettándi
Bóndadagur
Konudagur
Bolludagur
Sprengidagur
Öskudagur
Páskar
Pálmasunnudagur
Skírdagur
Páskadagur
Mæðradagur
Uppstigningardagur
Hvítasunnudagur
Hvítasunna
Sjómannadagur
Þjóðhátíðardagur
Verslunarmannahelgi
Gleðiganga
Menningarnótt
Hrekkjavaka
Feðradagur
Fullveldisdagur
Jól
Aðfangadagur
Aðfangadagskvöld
Jóladagur
Áramót
Gamlársdagur
jónsmessa
valentínusardagur
þorláksmessa

# Job titles
<<<<<<< HEAD
# Unable to include: félags- og barnamálaráðherra, fjármála- og efnahagsráðherra, utanríkis- og þróunarsamvinnuráðherra, utanríkis- og þróunarsamvinnuráðherra, umhverfis- og auðlindaráðherra, sjávarútvegs- og landbúnaðarráðherra, mennta- og menningarmálaráðherra, samgöngu- og sveitarstjórnarráðherra, ferðamála-, iðnaðar- og nýsköpunarráðherra, sérstakur saksóknari, sr., hr.
=======
>>>>>>> 61949cf7

Ráðherra
Dómsmálaráðherra
Félagsmálaráðherra
Barnamálaráðherra
Fjármálaráðherra
Efnahagsráðherra
Utanríkisráðherra
Umhverfisráðherra
Forsætisráðherra
Sjávarútvegsráðherra
Landbúnaðarráðherra
Menntamálaráðherra
Menningarmálaráðherra
Samgönguráðherra
Sveitarstjórnarráðherra
Heilbrigðisráðherra
<<<<<<< HEAD
Forseti
Saksóknari
Ríkissaksóknari
=======
Félags- og barnamálaráðherra
Umhverfis- og auðlindaráðherra
Fjármála- og efnahagsráðherra
Utanríkis- og þróunarsamvinnuráðherra
Sjávarútvegs- og landbúnaðarráðherra
Mennta- og menningarmálaráðherra
Samgöngu- og sveitarstjórnarráðherra
Ferðamála-, iðnaðar- og nýsköpunarráðherra

Forseti
Saksóknari
#Ríkissaksóknari
>>>>>>> 61949cf7
Aðalsaksóknari
Konungur
Kanslari
Formaður
Hreppstjóri
Séra    
Herra
Frú
Biskup
Borgarstjóri
Doktor
Hæstaréttardómari
<<<<<<< HEAD
Landlæknir
Prestur
Prófessor
Sýslumaður
Lögreglustjóri
Ríkislögreglustjóri
Alþingismaður
Alþingiskona
=======
#Landlæknir
Prestur
Prófessor
#Sýslumaður
#Lögreglustjóri
#Ríkislögreglustjóri
Alþingismaður
Alþingiskona
Heimsmeistari
>>>>>>> 61949cf7

# Weekdays

Mánudagur
Þriðjudagur
Miðvikudagur
Fimmtudagur
Föstudagur
Laugardagur
Sunnudagur

# School subjects

Eðlisfræði
Efnafræði
Félagsfræði
Hagfræði
Íþróttir
Jarðfræði
Kvikmyndafræði
Landafræði
Latína
Líffræði
Lýðheilsufræði
Myndlist
Næringarfræði
Sagnfræði
Samfélagsfræði
Sálfræði
Stærðfræði
Viðskiptafræði

# Committees, departments, etc.

Skemmtinefnd
Öryggisráð
Sambandsráð
Ráðherraráð
Ríkisráð
Slysadeild
Öldungadeild
Fulltrúadeild
Fæðingardeild
Allsherjarþing
Þjóðþing
Fulltrúaþing
Sambandslög
<<<<<<< HEAD
=======
Heimsmeistaramót
Grunnskóli
Höfuðborgarsvæði
>>>>>>> 61949cf7

# !!! TODO: Expand following list of countries and related adjectives

ísland
íslendingur
Íslenskur
Íslenska
danmörk
dani
Danskur
Danska
noregur
norðmaður
Norskur
Norska
svíþjóð
svíi
Sænskur
Sænska
finnland
finni
Finnskur
Finnska
kína
kínverji
Kínverskur
Kínverska
rússland
rússi
Rússneskur
Rússneska
færeyjar
færeyingur
Færeyskur
Færeyska
grænland
grænlendingur
Grænlenskur
Grænlenska
frakkland
# frakki
Franskur
Franska
þýskaland
þjóðverji
Þýskur
Þýska
bretland
breti
Breskur
bandaríkin
bandaríkjamaður
Bandarískur
holland
hollendingur
Hollenskur
Hollenska
eistland
eisti
Eistneskur
Eistneska
lettland
letti
Lettneskur
Lettneska
litháen
lithái
Litháenskur
Litháenska
Litháískur   # Error, should be litháenskur
Litháíska
kanada
kanadamaður
Kanadískur
spánn
spánverji
Spænskur
<<<<<<< HEAD
japan
japani
Japanskur
arabía
arabi
Arabískur
=======
Spænska
japan
japani
Japanskur
Japanska
arabía
arabi
Arabískur
Arabíska
>>>>>>> 61949cf7
filippseyjar
filippseyingur
Filippseyskur
ástralía
ástrali
Ástralskur
ísrael
ísraeli
Ísraelskur
belgía
# belgi 	#mynd af sögninni 'belgja'
Belgískur
<<<<<<< HEAD
ítalía
ítali
Ítalskur
írland
íri
Írskur
skotland
# skoti
Skoskur
portúgal
portúgali
Portúgalskur
=======
Belgíska
ítalía
ítali
Ítalskur
Ítalska
írland
íri
Írskur
Írska
skotland
# skoti
Skoskur
Skoska
portúgal
portúgali
Portúgalskur
Portúgalska
>>>>>>> 61949cf7
sviss
svisslendingur
Svissneskur
austurríki
austurríkismaður
Austurrískur
grikkland
# grikki
Grískur
<<<<<<< HEAD
pólland
póllendingur
Pólskur
tékkland
# tékki
Tékkneskur
tyrkland
tyrki
Tyrkneskur
króatía
króati
Króatískur
ungverjaland
ungverji
Ungverskur
slóvakía
slóvaki
Slóvakískur
=======
Gríska
pólland
póllendingur
Pólskur
Pólska
tékkland
# tékki
Tékkneskur
Tékkneska
tyrkland
tyrki
Tyrkneskur
Tyrkneska
króatía
króati
Króatískur
Króatíska
ungverjaland
ungverji
Ungverskur
Ungverska
slóvakía
slóvaki
Slóvakískur
Slóvakíska
>>>>>>> 61949cf7
mexíkó
mexíkói
Mexíkóskur
argentína
argentínumaður
Argentínskur
brasilía
brasilíumaður
Brasilískur
indland
indverji
<<<<<<< HEAD
Indverskur
taíland
taílendingur
Taílenskur
=======
#Indverska
taíland
taílendingur
Taílenskur
Taílenska
>>>>>>> 61949cf7
pakistan
pakistani
Pakistanskur
víetnam
víetnami
Víetnamskur
<<<<<<< HEAD
=======
#Víetnamska
>>>>>>> 61949cf7
mongólía
mongólíumaður
Mongólskur
indónesía
indónesi
Indónesískur
<<<<<<< HEAD
kórea
kóreumaður
Kóreskur
=======
#Indónesíska
kórea
kóreumaður
Kóreskur
Kóreska
>>>>>>> 61949cf7
norður-kórea 		#verður að Norður-kórea
norður-kóreumaður	#verður að Norður-kóreumaður
Norðurkóreskur
suður-kórea 		#verður að Suður-kórea
suður-kóreumaður	#ekki leiðrétt - fellur undir 'if all(m.stofn not in stems for m in meanings)' því orðið finnst ekki í meanings
Suðurkóreskur
nýja-sjáland 		#ekki leiðrétt - fellur undir 'if lower and any(m.ordfl not in {"kk", "kvk", "hk"} for m in tval)' því BÍN segir að þetta geti líka verið sögn?
nýsjálendingur
Nýsjálenskur
suður-afríka 		#verður að Suður-afríka
suður-afríkumaður 	#verður að Suður-afríkumaður
Suðurafrískur
kasakstan
kasaki
Kasakskur
sómalía
sómali
Sómalískur
suðurskautsland
róm
rómverji
Rómverskur
germani
Germanskur
<<<<<<< HEAD

austfirðir
austurland
norðurland
norðausturland
norðvesturland
suðausturland
suðvesturland
suðurland
suðurnes
vestfirðir
vesturland
norðlendingur
austfirðingur
sunnlendingut
suðurnesjamaður
vestfirðingur

norðvesturkjördæmi
norðausturkjördæmi
suðurkjördæmi
suðvesturkjördæmi
reykjavíkurkjördæmi

# Language families
# Unable to include: afróasískur, aímarískur, algískur, altískur, ástró-asískur, ástronesískur, dravidískur, dravídamál, eskimó-aleútískur, karíbamál, nígerkongómál, nílósaharamál, sinó-tíbetskur, suðurkákasískur, túpímál

Indóevrópskur
Semískur
Úralskur

# Context-free lower-case (ritregla 1.3.3.2)

# Animals
Abyssiníuköttur
Alaskaufsi
Balíköttur
Bengalköttur
Dalmatíuhundur
Dingóhundur
Dóbermannhundur
# Galloway-nautgripur
Herefordnautgripur
Jakobsfiskur
Jövuköttur
Kolkuóshross
Labradorhundur
Maríubjalla
Maríudepla
Maríuerla
Maríuhæna
Mývatnssilungur
Nýfundnalandshundur
Óðinshani
Pýreneahundur
rottweiler-hundur
Sanktibernharðshundur
Setterhundur
Síamsköttur
Sómalíuköttur
Spánarsnigill
Spaníelhundur
Stóridani
Svaðastaðahross
Terríerhundur
Þingvallamurta
Þórshani

# Plants
Alaskalúpína
Alaskavíðir
Alaskaösp
Aronsvöndur
Baldursbrá
Brekkumaríustakkur
Davíðslykill
Dvergsóley
Engjamaríustakkur
Fjallakobbi
Freyjubrá
Friggjargras
Gullauga
Gullbrá
Hvítárlax
Ingimarsfífill
Íslandsfífill
Jakobsfífill
Jakobsstigi 
Lokasjóður
Maríugrös
Maríulykill
Maríustakkur
Maríusvunta
Maríuvendlingur
Maríuvöndur
Maríuvöttur
Mývatnsgrös
Ólafsrauðar
Ólafssúra
Ránarkambur
Ránarkjarni
Rauðsmári
Snækobbi
Spánarkerfill
Stefánssól
Steindórssól
Tírólamerla
Týsfjóla
Unnarfaldur
Ægissigð

# Food
Armaníak
Basmatíhrísgrjón
# Bayonne-skinka
Berlínarbolla
# Béarnaise-sósa
Bolognasósa
Bordóvín
Búrbonviskí
# Dijon-sinnep
Gádaostur
Genúakaka
Gíneupipar
Gorgonsólaostur
# Grahams-mjöl
Hamborgari
Hólsfjallahangikjöt
Jaffaappelsínur
Jalapenjo
Jövukaffi
Kalamataólífur
Kamembertostur
Kampavín
Kasjúhneta
Keníukaffi
Kínakál
Kínarúlla
Kólumbíukaffi
Lasanja
Londonlamb
Madeirasósa
Madeiravín
Móselvín
Napóleonshattur
Napóleonskaka
Parmaostur
Parmaskinka
Pekingönd
Rínarvín
# Roquefort-ostur
Skalottlaukur
Stroganoffbuff
Vínarbrauð
Vínarpylsa
Vínarsnitsel
Vínarterta
# Waldorf-salat
# Worcester-sósa

# Medical terms
Akureyrarveikin
Alzheimers
# Alzheimers-sjúkdómur
Asíuflensa
Downs
# Downs-heilkenni
Fuglaflensa
Hermannaveiki
Inflúensa
Langerhanseyjar
Liðagigt
Parkinsonsveiki
Stokkhólmsheilkenni
Sóríasis

# Religious terms (some have already been listed)
Ágústínar
Ásatrú
Ásatrúarmaður
Benediktínar
Búddismi
Dadaismi
Frjálshyggja
Fransiskanar
Guðspekingur
Húgenotti
Jafnaðarstefna
Kalvínismi
Kalvínisti
Kalvínstrú
Kúbismi
Kvekari
Lúterska
Póstmódernismi
Raunsæi
Raunsæismaður
Rómantík
Sósíalismi

# Political terms (some have already been listed)
Fasismi
Lenínisti
Maóismi
Maóisti
Panslavismi
Sósíalisti
Stalínismi
Stalínisti
Thatcherismi
Trotskíisti
Valtýska

# Terms derived from proper names
Adamsepli
Akkillesarhæll
Alpagrein
Aulabárður
Bermúdabuxur
Biblíufróður
Bögubósi
Dísilbifreið
Evuklæði
Gordíonshnútur
Grettistak
Gróusaga
Gvendarbrunnur
Hrunadans
Kaupahéðinn
Kínaskór
Kvislingur
Lygamörður
Maríutása
Röntgenmynd
Salómonsdómur
Síamstvíburar
Svikahrappur
Þórðargleði
Þyrnirósarsvefn
Ökuþór
=======
Germanska
sýrland
sýrlendingur
Sýrlenskur
Íslamskur
ameríka
Amerískur
Afrísk-amerískur

austfirðir
austurland
norðurland
norðausturland
norðvesturland
suðausturland
suðvesturland
suðurland
suðurnes
vestfirðir
vesturland
norðlendingur
austfirðingur
sunnlendingur
suðurnesjamaður
vestfirðingur
>>>>>>> 61949cf7

norðvesturkjördæmi
norðausturkjördæmi
suðurkjördæmi
suðvesturkjördæmi
reykjavíkurkjördæmi

# Language families
# Unable to include: afróasískur, aímarískur, algískur, altískur, ástró-asískur,
# ástronesískur, dravidískur, dravídamál, eskimó-aleútískur, karíbamál, nígerkongómál,
# nílósaharamál, sinó-tíbetskur, suðurkákasískur, túpímál

Indóevrópskur
Semískur
Úralskur

# Context-free lower-case (ritregla 1.3.3.2)

# Animals
Abyssiníuköttur
Alaskaufsi
Balíköttur
Bengalköttur
Dalmatíuhundur
Dingóhundur
Dóbermannhundur
# Galloway-nautgripur
Herefordnautgripur
Jakobsfiskur
Jövuköttur
Kolkuóshross
Labradorhundur
Maríubjalla
Maríudepla
Maríuerla
Maríuhæna
Mývatnssilungur
Nýfundnalandshundur
Óðinshani
Pýreneahundur
rottweiler-hundur
Sanktibernharðshundur
Setterhundur
Síamsköttur
Sómalíuköttur
Spánarsnigill
Spaníelhundur
Stóridani
Svaðastaðahross
Terríerhundur
Þingvallamurta
Þórshani

# Plants
Alaskalúpína
Alaskavíðir
Alaskaösp
Aronsvöndur
Baldursbrá
Brekkumaríustakkur
Davíðslykill
Dvergsóley
Engjamaríustakkur
Fjallakobbi
Freyjubrá
Friggjargras
Gullauga
Gullbrá
Hvítárlax
Ingimarsfífill
Íslandsfífill
Jakobsfífill
Jakobsstigi 
Lokasjóður
Maríugrös
Maríulykill
Maríustakkur
Maríusvunta
Maríuvendlingur
Maríuvöndur
Maríuvöttur
Mývatnsgrös
Ólafsrauðar
Ólafssúra
Ránarkambur
Ránarkjarni
Rauðsmári
Snækobbi
Spánarkerfill
Stefánssól
Steindórssól
Tírólamerla
Týsfjóla
Unnarfaldur
Ægissigð

# Food
Armaníak
Basmatíhrísgrjón
# Bayonne-skinka
Berlínarbolla
# Béarnaise-sósa
Bolognasósa
Bordóvín
Búrbonviskí
# Dijon-sinnep
Gádaostur
Genúakaka
Gíneupipar
Gorgonsólaostur
# Grahams-mjöl
Hamborgari
Hólsfjallahangikjöt
Jaffaappelsína
Jalapenjo
Jövukaffi
Kalamataólífur
Kamembertostur
Kampavín
Kasjúhneta
Keníukaffi
Kínakál
Kínarúlla
Kólumbíukaffi
Lasanja
Londonlamb
Madeirasósa
Madeiravín
Móselvín
Napóleonshattur
Napóleonskaka
Parmaostur
Parmaskinka
Pekingönd
Rínarvín
# Roquefort-ostur
Skalottlaukur
Stroganoffbuff
Vínarbrauð
Vínarpylsa
Vínarsnitsel
Vínarterta
# Waldorf-salat
# Worcester-sósa

# Medical terms
Akureyrarveiki
Alzheimers
# Alzheimers-sjúkdómur
Asíuflensa
Downs
# Downs-heilkenni
Fuglaflensa
Hermannaveiki
Inflúensa
Langerhanseyja
Liðagigt
Parkinsonsveiki
Stokkhólmsheilkenni
Sóríasis

# Religious terms (some have already been listed)
# Ágústíni
Ásatrú
Ásatrúarmaður
# Benediktíni
Búddismi
Dadaismi
Frjálshyggja
# Fransiskani
Guðspekingur
Húgenotti
Jafnaðarstefna
Kalvínismi
Kalvínisti
Kalvínstrú
Kúbismi
Kvekari
Lúterska
Póstmódernismi
Raunsæi
Raunsæismaður
Rómantík
Sósíalismi

# Political terms (some have already been listed)
Fasismi
Lenínisti
Maóismi
Maóisti
Panslavismi
Sósíalisti
Stalínismi
Stalínisti
Thatcherismi
Trotskíisti
Valtýska

# Terms derived from proper names
Adamsepli
Akkillesarhæll
Alpagrein
Aulabárður
Bermúdabuxur
Biblíufróður
Bögubósi
Dísilbifreið
Evuklæði
Gordíonshnútur
Grettistak
Gróusaga
# Gvendarbrunnur  # !!! Þetta hlýtur að teljast örnefni, og er merkt þannig í BÍN?
Hrunadans
Kaupahéðinn
Kínaskór
Kvislingur
Lygamörður
Maríutása
Röntgenmynd
Salómonsdómur
Síamstvíburar
Svikahrappur
Þórðargleði
Þyrnirósarsvefn
Ökuþór

# Other terms


Alþjóðabraut
Borgaryfirvöld
Bossa
Egypskur
Enska
Fjármálaverkfræði
Flugstjórn
Gleði
Gotneskur
Hamingja
#Hr.
#Háskóli
#Imam
#Indie
Indíáni
Internet
Kaldur
Karate
Kaþólskur
Konungsríki
#Kristinn		# Also name!
Landsfundur
Landsþing
Leiðtogi
Ljósmóðir
Líbýskur
Lóuþræll
Löggjafarvald
Lögregla
Lútherstrú
Lýðveldi
Markaðsstjóri
Musterisriddari
Málabraut
Múmínálfur
Nasisti
Neyðarbraut
Páskauppreisn
Pönk
Rapp
Rauðbrystingur
Reggí
Ritstjóri
Rómversk-kaþólskur
Salsa
Samveldi
Skuldabréf
Spítali
#Sr.
Strumpur
#Sádí-arabískur
Sérsveit
Sómalska
sómalíumaður
Verslunarpróf
Vistfræðikenning
Áramótaskaup
Öldungakirkja
Þjóðfræði
Þrælastríð

[taboo_words]

$include TabooWords.conf


[suggestions]

# Suggestions of alternative words

móment				augnablik_hk
séns                möguleiki_kk tækifæri_hk


[multiword_errors]

# Unique multiword errors, dealt with in errtokenizer.py
# !!! Note: some of these actually should apply to all
# !!! declension forms of the erroneous phrase, not just
# !!! the form given here.

á faraldsferli             		$error(WRONG_WORD, á faraldsfæti)
af eigin frumkvæði          	$error(AÐAF, að eigin frumkvæði)
af fyrra bragði             	$error(AÐAF, að fyrra bragði)
af gefnu tilefni            	$error(AÐAF, að gefnu tilefni)
af hjartans list				$error(YI, af hjartans lyst)
af einhverju leyti          	$error(AÐAF, að einhverju leyti)
af engu leyti              		$error(AÐAF, að engu leyti)
af mestu leyti              	$error(AÐAF, að mestu leyti)
af mörgu leyti              	$error(AÐAF, að mörgu leyti)
af miklu leyti              	$error(AÐAF, að miklu leyti)
af neinu leyti              	$error(AÐAF, að neinu leyti)
af þessu leyti              	$error(AÐAF, að þessu leyti)
af því leyti              		$error(AÐAF, að því leyti)
af verulegu leyti              	$error(AÐAF, að verulegu leyti)
af talsverðu leyti             	$error(AÐAF, að talsverðu leyti)
af öllu leyti               	$error(AÐAF, að öllu leyti)
af verðleikum               	$error(AÐAF, að verðleikum)
af yfirlögðu ráði           	$error(AÐAF, að yfirlögðu ráði)
af ástæðulausu              	$error(AÐAF, að ástæðulausu)
að sjálfdáðum              		$error(WRONG_WORD, af sjálfsdáðum)
alla sýna lífdaga				$error(YI, alla sína lífdaga)
alla sýna ævi					$error(YI, alla sína ævi)
allt kvað af tekur				$error(KHV, allt hvað af tekur)
allt kvað fætur toga			$error(KHV, allt hvað fætur toga)
að einu leitinu					$error(YI, að einu leytinu)
að fremsta megni            	$error(AÐAF, af fremsta megni)
að fullu leiti					$error(YI, að fullu leyti)
að fúsum og frjálsum vilja  	$error(AÐAF, af fúsum og frjálsum vilja)
að gefnu tilefni            	$error(AÐAF, af gefnu tilefni)
að hinu leitinu					$error(YI, að hinu leytinu)
að hjartans lyst            	$error(AÐAF, af hjartans lyst)
að hvaða tilefni            	$error(AÐAF, af hvaða tilefni)
að einhverju leiti              $error(YI, að einhverju leyti)
að engu leiti               	$error(YI, að engu leyti)
að þessu leiti               	$error(YI, að þessu leyti)
að því leiti               		$error(YI, að því leyti)
að mestu leiti					$error(YI, að mestu leyti)
að mörgu leiti					$error(YI, að mörgu leyti)
að miklu leiti              	$error(YI, að miklu leyti)
að neinu leiti               	$error(YI, að neinu leyti)
að verulegu leiti              	$error(YI, að verulegu leyti)
að talsverðu leiti             	$error(YI, að talsverðu leyti)
að öllu leiti               	$error(YI, að öllu leyti)
að ýmsu leiti               	$error(YI, að ýmsu leyti)
fyrir mitt leiti               	$error(YI, fyrir mitt leyti)
fyrir okkar leiti               $error(YI, fyrir okkar leyti)
að sjálfsdáðum              	$error(AÐAF, af sjálfsdáðum)
að ásettu ráði              	$error(AÐAF, af ásettu ráði)
að öllu afli                	$error(AÐAF, af öllu afli)
að því tilefni              	$error(AÐAF, af því tilefni)
að því tilskyldu            	$error(YI, að því tilskildu)
beggja megin                	$error(WRONG_WORD, báðum megin) # eða beggja vegna
björn í híði					$error(YI, björn í hýði)
blöðum um það að flétta         $error(WRONG_WORD, blöðum um það að fletta)
burtséð frá                 	$error(WRONG_PHRASE, að undanskildu)  # eða án tillits til
bæn sýna uppfyllta				$error(YI, bæn sína uppfyllta)
drauma sýna rætast				$error(YI, drauma sína rætast)
eiga þakkir skilið          	$error(WRONG_FORM, eiga þakkir skildar) # (mælt með)
á þakkir skilið          	    $error(WRONG_FORM, á þakkir skildar) # (mælt með)
átti þakkir skilið        	    $error(WRONG_FORM, átti þakkir skildar) # (mælt með)
átt þakkir skilið        	    $error(WRONG_FORM, átt þakkir skildar) # (mælt með)
eina ferðina en					$error(N, eina ferðina enn)
eins og helt sé úr fötu			$error(WRONG_WORD, eins og hellt sé úr fötu)
eitthvað að viti            	$error(AÐAF, eitthvað af viti)
ekki allt ömmu sýna				$error(YI, ekki allt ömmu sína)
ekki eftir neinu að býða		$error(YI, ekki eftir neinu að bíða)
ekki er öll nótt úti en			$error(N, ekki er öll nótt úti enn)
# en einu sinni					$error(N, enn einu sinni)
# en fremur						$error(N, enn fremur)
en kvað það var gaman			$error(KHV, en hvað það var gaman)
en og aftur						$error(N, enn og aftur)
# en um sinn					$error(N, enn um sinn)
# en á dögum					$error(N, enn á dögum)
# en í dag						$error(N, enn í dag)
en þann dag í dag				$error(N, enn þann dag í dag)
en þá í dag						$error(N, enn þá í dag)
engu að síður               	$error(WRONG_WORD, eigi að síður)  # (mælt með)
erlendis frá                	$error(WRONG_PHRASE, frá útlöndum)
frá hvort öðru                  $error(WRONG_WORD, hvort frá öðru)
fríður sínum					$error(YI, fríður sýnum)
fótum sýnum forráð				$error(YI, fótum sínum forráð)
gefur að líta               	$error(WRONG_WORD, getur að líta)
hann vil                    	$error(WRONG_PERSON, hann vill)
hún vil                    	    $error(WRONG_PERSON, hún vill)
það vil                    	    $error(WRONG_PERSON, það vill)
hegndi bakara fyrir smið		$error(TRANSPOSITION, hengdi bakara fyrir smið)
helltist úr lestinni			$error(WRONG_WORD, heltist úr lestinni)
helti olíu á eldinn				$error(WRONG_WORD, hellti olíu á eldinn)
helt olíu á eldinn				$error(WRONG_WORD, hellt olíu á eldinn)
helti úr skálum reiði			$error(WRONG_WORD, hellti úr skálum reiði)
helt úr skálum reiði			$error(WRONG_WORD, hellt úr skálum reiði)
himininn byrgist				$error(WRONG_CASE, himinninn byrgist)
himinn höndum tekið				$error(WRONG_CASE, himin höndum tekið)
himinninn heiðir				$error(WRONG_CASE, himininn heiðir)
hreint fyrir sýnum dyrum		$error(YI, hreint fyrir sínum dyrum)
hvað á þetta að þíða			$error(YI, hvað á þetta að þýða)
hvaðanæva að af landinu     	$error(REDUNDANT_WORD, hvaðanæva af landinu)
kom að fjöllum                  $error(AÐAF, kom af fjöllum)
komst að fjöllum                $error(AÐAF, komst af fjöllum)
komu að fjöllum                 $error(AÐAF, komu af fjöllum)
komuð að fjöllum                $error(AÐAF, komuð af fjöllum)
komum að fjöllum                $error(AÐAF, komum af fjöllum)
krók á götu sýna				$error(YI, krók á götu sína)
kvað eftir annað				$error(KHV, hvað eftir annað)
kvað hangir á spýtunni			$error(KHV, hvað hangir á spýtunni)
kvað hékk á spýtunni			$error(KHV, hvað hékk á spýtunni)
kvað klukkan slær				$error(KHV, hvað klukkan slær)
kvað klukkan sló				$error(KHV, hvað klukkan sló)
kvað ofan í annað				$error(KHV, hvað ofan í annað)
kvað sem er						$error(KHV, hvað sem er)
kvað sem tautar og raular		$error(KHV, hvað sem tautar og raular)
kvað sem á bjátar				$error(KHV, hvað sem á bjátar)
kvað sem á dynur				$error(KHV, hvað sem á dynur)
kvað skal til bragðs taka		$error(KHV, hvað skal til bragðs taka)
kvað til bragðs skal taka		$error(KHV, hvað til bragðs skal taka)
kvað úr hverju					$error(KHV, hvað úr hverju)
kver heilvita maður				$error(KHV, hver heilvita maður)
kver með sínu nefi				$error(KHV, hver með sínu nefi)
kver sem vettlingi getur valdið	$error(KHV, hver sem vettlingi getur valdið)
kver veit nema					$error(KHV, hver veit nema)
# The following doesn't work since 'kynferðislegt áreiti' can
# be either nominative or accusative case, and since we don't know
# at correction time which one it is, we can't substitute the correct declension
# kynferðislegt áreiti			$error(WRONG_WORD, kynferðisleg áreitni)
leifi frá störfum				$error(YI, leyfi frá störfum)
leiðir skyldi					$error(YI, leiðir skildi)
lifandi líst					$error(YI, lifandi lýst)
lifir en í glæðunum				$error(N, lifir enn í glæðunum)
lykkju á leið sýna				$error(YI, lykkju á leið sína)
líður og býður					$error(YI, líður og bíður)
lýta aldrei glaðan dag			$error(YI, líta aldrei glaðan dag)
lýta björtum augum				$error(YI, líta björtum augum)
lýta hornauga					$error(YI, líta hornauga)
lýta spurnaraugum				$error(YI, líta spurnaraugum)
lýta um hæl						$error(YI, líta um hæl)
lýta yfir farinn veg			$error(YI, líta yfir farinn veg)
lýta á björtu hliðarnar			$error(YI, líta á björtu hliðarnar)
lýta á klukkuna					$error(YI, líta á klukkuna)
lýta í allar áttir				$error(YI, líta í allar áttir)
lýta í eigin barm				$error(YI, líta í eigin barm)
lýta í kringum					$error(YI, líta í kringum)
lýti aldrei glaðan dag			$error(YI, líti aldrei glaðan dag)
lýti björtum augum				$error(YI, líti björtum augum)
lýti hornauga					$error(YI, líti hornauga)
lýti spurnaraugum				$error(YI, líti spurnaraugum)
lýti um hæl						$error(YI, líti um hæl)
lýti yfir farinn veg			$error(YI, líti yfir farinn veg)
lýti á björtu hliðarnar			$error(YI, líti á björtu hliðarnar)
lýti á klukkuna					$error(YI, líti á klukkuna)
lýti í allar áttir				$error(YI, líti í allar áttir)
lýti í eigin barm				$error(YI, líti í eigin barm)
lýti í kringum					$error(YI, líti í kringum)
margra árabil					$error(WRONG_WORD, margra ára bil)
meira og minna              	$error(WRONG_WORD, meira eða minna)
með bestu list					$error(YI, með bestu lyst)
með orðum líst					$error(YI, með orðum lýst)
með tillit til              	$error(WRONG_CASE, með tilliti til)
mikið magn af               	$error(REDUNDANT_WORD, mikið af)    # also called pleonasm
miklum mun meira            	$error(REDUNDANT_WORD, mun meira) 	# eða 'miklu meira'
mikil munur                     $error(WRONG_WORD, mikill munur)
oft á tíðum                 	$error(WRONG_WORD, oft og tíðum)
orði né eyði					$error(YI, orði né eiði)
réttu megin                 	$error(WRONG_GENDER, réttum megin)
skildi hundur heita				$error(YI, skyldi hundur heita)
skini skroppin					$error(YI, skyni skroppin)
skini skroppinn					$error(YI, skyni skroppinn)
# The following correction is in fond memory of
# https://kjarninn.is/skyring/2020-05-15-thad-er-ekki-haegt-ad-meta-storf-folks-bara-med-stimpilklukkunni/
skrattinn úr sauðalæknum        $error(WRONG_WORD, skrattinn úr sauðarleggnum)
skrattinn úr sauðarlæknum       $error(WRONG_WORD, skrattinn úr sauðarleggnum)
skyldi ekki baun				$error(YI, skildi ekki baun)
skyldi ekki bofs				$error(YI, skildi ekki bofs)
skyldi ekki neitt				$error(YI, skildi ekki neitt)
skyldi fyrr en skall í tönnum	$error(YI, skildi fyrr en skall í tönnum)
skyldi ekki fyrr en skall í tönnum	$error(YI, skildi ekki fyrr en skall í tönnum)
skyn og skúrir					$error(YI, skin og skúrir)
sér og sýnum					$error(YI, sér og sínum)
sýna hentisemi					$error(YI, sína hentisemi)
sýnum eigin augum				$error(YI, sínum eigin augum)
talandi um                  	$error(WRONG_PHRASE, fyrst rætt er um) # eða úr því að talið berst að   -- enskusletta
til margra ára              	$error(WRONG_PHRASE, í mörg ár)
um sama leiti					$error(YI, um sama leyti)
um það leiti					$error(YI, um það leyti)
um þetta leiti					$error(YI, um þetta leyti)
undir beran himinn				$error(WRONG_CASE, undir beran himin)
utan að landi               	$error(AÐAF, utan af landi)
verða vitni af					$error(AÐAF, verða vitni að)
varð vitni af					$error(AÐAF, varð vitni að)
vilja sýnum framgengt			$error(YI, vilja sínum framgengt)
við líði                    	$error(YI, við lýði)
á morgnanna                 	$error(N, á morgnana)
á næsta leyti					$error(YI, á næsta leiti)
á sýnum tíma					$error(YI, á sínum tíma)
á vetfangi                  	$error(WRONG_WORD, á vettvangi)
ég vill                     	$error(WRONG_PERSON, ég vil)
í auknu mæli                	$error(WRONG_GENDER, í auknum mæli)
í einhverju mæli            	$error(WRONG_GENDER, í einhverjum mæli)
í einu vettvangi            	$error(WRONG_WORD, í einu vetfangi)
í eiði							$error(YI, í eyði)
í fleira en eitt skipti     	$error(WRONG_FORM, í fleiri en eitt skipti)
í hægðum sýnum					$error(YI, í hægðum sínum)
í mestu kviðunum				$error(KHV, í mestu hviðunum)
í rénum                     	$error(WRONG_WORD, í rénun)
í staðin                    	$error(WRONG_WORD, í staðinn)
í takt við                  	$error(WRONG_CASE, í takti við)
í tilefni að                    $error(AÐAF, í tilefni af)
í því skini						$error(YI, í því skyni)
ítrustu varúðar             	$error(YI, ýtrustu varúðar)
ýmis konar                      $error(WRONG_WORD, ýmiss konar)
ósk sýna uppfyllta       		$error(YI, ósk sína uppfyllta)
öðru hvoru megin            	$error(WRONG_GENDER, öðrum hvorum megin)
öðruhvoru megin             	$error(WRONG_GENDER, öðrum hvorum megin)
öndverðu meiði					$error(WRONG_WORD, öndverðum meiði)
öll sömul						$error(WRONG_WORD, öllsömul)
öll sömun						$error(WRONG_WORD, öllsömul)
þar til yfir líkur				$error(YI, þar til yfir lýkur)
þessi aðilar                    $error(WRONG_FORM, þessir aðilar)
þíðir ekkert að					$error(YI, þýðir ekkert að)
þýða í ísinn					$error(YI, þíða í ísinn)
þessar stundirnar               $error(WRONG_NUMBER, þessa stundina)

# Include WrongWords.conf file

$include WrongWords.conf<|MERGE_RESOLUTION|>--- conflicted
+++ resolved
@@ -3668,11 +3668,7 @@
 Heimsveldi
 Bylting
 Uppreisn
-<<<<<<< HEAD
 Meistaradeild
-=======
-meistaradeild
->>>>>>> 61949cf7
 Kreppa
 Endurreisn
 Jörð
@@ -3680,10 +3676,7 @@
 vesturlönd
 norðurlönd
 óskarsverðlaun 	#ekki leiðrétt, fer í 'if all(m.stofn not in stems for m in meanings)' en meanings = []
-<<<<<<< HEAD
 internet
-=======
->>>>>>> 61949cf7
 
 # Holidays
 # Unnecessary to include: föstudagurinn langi
@@ -3723,10 +3716,6 @@
 þorláksmessa
 
 # Job titles
-<<<<<<< HEAD
-# Unable to include: félags- og barnamálaráðherra, fjármála- og efnahagsráðherra, utanríkis- og þróunarsamvinnuráðherra, utanríkis- og þróunarsamvinnuráðherra, umhverfis- og auðlindaráðherra, sjávarútvegs- og landbúnaðarráðherra, mennta- og menningarmálaráðherra, samgöngu- og sveitarstjórnarráðherra, ferðamála-, iðnaðar- og nýsköpunarráðherra, sérstakur saksóknari, sr., hr.
-=======
->>>>>>> 61949cf7
 
 Ráðherra
 Dómsmálaráðherra
@@ -3744,11 +3733,6 @@
 Samgönguráðherra
 Sveitarstjórnarráðherra
 Heilbrigðisráðherra
-<<<<<<< HEAD
-Forseti
-Saksóknari
-Ríkissaksóknari
-=======
 Félags- og barnamálaráðherra
 Umhverfis- og auðlindaráðherra
 Fjármála- og efnahagsráðherra
@@ -3761,7 +3745,6 @@
 Forseti
 Saksóknari
 #Ríkissaksóknari
->>>>>>> 61949cf7
 Aðalsaksóknari
 Konungur
 Kanslari
@@ -3774,16 +3757,6 @@
 Borgarstjóri
 Doktor
 Hæstaréttardómari
-<<<<<<< HEAD
-Landlæknir
-Prestur
-Prófessor
-Sýslumaður
-Lögreglustjóri
-Ríkislögreglustjóri
-Alþingismaður
-Alþingiskona
-=======
 #Landlæknir
 Prestur
 Prófessor
@@ -3793,7 +3766,6 @@
 Alþingismaður
 Alþingiskona
 Heimsmeistari
->>>>>>> 61949cf7
 
 # Weekdays
 
@@ -3841,12 +3813,9 @@
 Þjóðþing
 Fulltrúaþing
 Sambandslög
-<<<<<<< HEAD
-=======
 Heimsmeistaramót
 Grunnskóli
 Höfuðborgarsvæði
->>>>>>> 61949cf7
 
 # !!! TODO: Expand following list of countries and related adjectives
 
@@ -3912,26 +3881,16 @@
 letti
 Lettneskur
 Lettneska
-litháen
-lithái
-Litháenskur
-Litháenska
-Litháískur   # Error, should be litháenskur
-Litháíska
+litáen
+litái
+Litáískur
+Litáíska
 kanada
 kanadamaður
 Kanadískur
 spánn
 spánverji
 Spænskur
-<<<<<<< HEAD
-japan
-japani
-Japanskur
-arabía
-arabi
-Arabískur
-=======
 Spænska
 japan
 japani
@@ -3941,7 +3900,6 @@
 arabi
 Arabískur
 Arabíska
->>>>>>> 61949cf7
 filippseyjar
 filippseyingur
 Filippseyskur
@@ -3954,20 +3912,6 @@
 belgía
 # belgi 	#mynd af sögninni 'belgja'
 Belgískur
-<<<<<<< HEAD
-ítalía
-ítali
-Ítalskur
-írland
-íri
-Írskur
-skotland
-# skoti
-Skoskur
-portúgal
-portúgali
-Portúgalskur
-=======
 Belgíska
 ítalía
 ítali
@@ -3985,7 +3929,6 @@
 portúgali
 Portúgalskur
 Portúgalska
->>>>>>> 61949cf7
 sviss
 svisslendingur
 Svissneskur
@@ -3995,26 +3938,6 @@
 grikkland
 # grikki
 Grískur
-<<<<<<< HEAD
-pólland
-póllendingur
-Pólskur
-tékkland
-# tékki
-Tékkneskur
-tyrkland
-tyrki
-Tyrkneskur
-króatía
-króati
-Króatískur
-ungverjaland
-ungverji
-Ungverskur
-slóvakía
-slóvaki
-Slóvakískur
-=======
 Gríska
 pólland
 póllendingur
@@ -4040,7 +3963,6 @@
 slóvaki
 Slóvakískur
 Slóvakíska
->>>>>>> 61949cf7
 mexíkó
 mexíkói
 Mexíkóskur
@@ -4052,45 +3974,30 @@
 Brasilískur
 indland
 indverji
-<<<<<<< HEAD
 Indverskur
-taíland
-taílendingur
-Taílenskur
-=======
 #Indverska
 taíland
 taílendingur
 Taílenskur
 Taílenska
->>>>>>> 61949cf7
 pakistan
 pakistani
 Pakistanskur
 víetnam
 víetnami
 Víetnamskur
-<<<<<<< HEAD
-=======
 #Víetnamska
->>>>>>> 61949cf7
 mongólía
 mongólíumaður
 Mongólskur
 indónesía
 indónesi
 Indónesískur
-<<<<<<< HEAD
-kórea
-kóreumaður
-Kóreskur
-=======
 #Indónesíska
 kórea
 kóreumaður
 Kóreskur
 Kóreska
->>>>>>> 61949cf7
 norður-kórea 		#verður að Norður-kórea
 norður-kóreumaður	#verður að Norður-kóreumaður
 Norðurkóreskur
@@ -4115,248 +4022,6 @@
 Rómverskur
 germani
 Germanskur
-<<<<<<< HEAD
-
-austfirðir
-austurland
-norðurland
-norðausturland
-norðvesturland
-suðausturland
-suðvesturland
-suðurland
-suðurnes
-vestfirðir
-vesturland
-norðlendingur
-austfirðingur
-sunnlendingut
-suðurnesjamaður
-vestfirðingur
-
-norðvesturkjördæmi
-norðausturkjördæmi
-suðurkjördæmi
-suðvesturkjördæmi
-reykjavíkurkjördæmi
-
-# Language families
-# Unable to include: afróasískur, aímarískur, algískur, altískur, ástró-asískur, ástronesískur, dravidískur, dravídamál, eskimó-aleútískur, karíbamál, nígerkongómál, nílósaharamál, sinó-tíbetskur, suðurkákasískur, túpímál
-
-Indóevrópskur
-Semískur
-Úralskur
-
-# Context-free lower-case (ritregla 1.3.3.2)
-
-# Animals
-Abyssiníuköttur
-Alaskaufsi
-Balíköttur
-Bengalköttur
-Dalmatíuhundur
-Dingóhundur
-Dóbermannhundur
-# Galloway-nautgripur
-Herefordnautgripur
-Jakobsfiskur
-Jövuköttur
-Kolkuóshross
-Labradorhundur
-Maríubjalla
-Maríudepla
-Maríuerla
-Maríuhæna
-Mývatnssilungur
-Nýfundnalandshundur
-Óðinshani
-Pýreneahundur
-rottweiler-hundur
-Sanktibernharðshundur
-Setterhundur
-Síamsköttur
-Sómalíuköttur
-Spánarsnigill
-Spaníelhundur
-Stóridani
-Svaðastaðahross
-Terríerhundur
-Þingvallamurta
-Þórshani
-
-# Plants
-Alaskalúpína
-Alaskavíðir
-Alaskaösp
-Aronsvöndur
-Baldursbrá
-Brekkumaríustakkur
-Davíðslykill
-Dvergsóley
-Engjamaríustakkur
-Fjallakobbi
-Freyjubrá
-Friggjargras
-Gullauga
-Gullbrá
-Hvítárlax
-Ingimarsfífill
-Íslandsfífill
-Jakobsfífill
-Jakobsstigi 
-Lokasjóður
-Maríugrös
-Maríulykill
-Maríustakkur
-Maríusvunta
-Maríuvendlingur
-Maríuvöndur
-Maríuvöttur
-Mývatnsgrös
-Ólafsrauðar
-Ólafssúra
-Ránarkambur
-Ránarkjarni
-Rauðsmári
-Snækobbi
-Spánarkerfill
-Stefánssól
-Steindórssól
-Tírólamerla
-Týsfjóla
-Unnarfaldur
-Ægissigð
-
-# Food
-Armaníak
-Basmatíhrísgrjón
-# Bayonne-skinka
-Berlínarbolla
-# Béarnaise-sósa
-Bolognasósa
-Bordóvín
-Búrbonviskí
-# Dijon-sinnep
-Gádaostur
-Genúakaka
-Gíneupipar
-Gorgonsólaostur
-# Grahams-mjöl
-Hamborgari
-Hólsfjallahangikjöt
-Jaffaappelsínur
-Jalapenjo
-Jövukaffi
-Kalamataólífur
-Kamembertostur
-Kampavín
-Kasjúhneta
-Keníukaffi
-Kínakál
-Kínarúlla
-Kólumbíukaffi
-Lasanja
-Londonlamb
-Madeirasósa
-Madeiravín
-Móselvín
-Napóleonshattur
-Napóleonskaka
-Parmaostur
-Parmaskinka
-Pekingönd
-Rínarvín
-# Roquefort-ostur
-Skalottlaukur
-Stroganoffbuff
-Vínarbrauð
-Vínarpylsa
-Vínarsnitsel
-Vínarterta
-# Waldorf-salat
-# Worcester-sósa
-
-# Medical terms
-Akureyrarveikin
-Alzheimers
-# Alzheimers-sjúkdómur
-Asíuflensa
-Downs
-# Downs-heilkenni
-Fuglaflensa
-Hermannaveiki
-Inflúensa
-Langerhanseyjar
-Liðagigt
-Parkinsonsveiki
-Stokkhólmsheilkenni
-Sóríasis
-
-# Religious terms (some have already been listed)
-Ágústínar
-Ásatrú
-Ásatrúarmaður
-Benediktínar
-Búddismi
-Dadaismi
-Frjálshyggja
-Fransiskanar
-Guðspekingur
-Húgenotti
-Jafnaðarstefna
-Kalvínismi
-Kalvínisti
-Kalvínstrú
-Kúbismi
-Kvekari
-Lúterska
-Póstmódernismi
-Raunsæi
-Raunsæismaður
-Rómantík
-Sósíalismi
-
-# Political terms (some have already been listed)
-Fasismi
-Lenínisti
-Maóismi
-Maóisti
-Panslavismi
-Sósíalisti
-Stalínismi
-Stalínisti
-Thatcherismi
-Trotskíisti
-Valtýska
-
-# Terms derived from proper names
-Adamsepli
-Akkillesarhæll
-Alpagrein
-Aulabárður
-Bermúdabuxur
-Biblíufróður
-Bögubósi
-Dísilbifreið
-Evuklæði
-Gordíonshnútur
-Grettistak
-Gróusaga
-Gvendarbrunnur
-Hrunadans
-Kaupahéðinn
-Kínaskór
-Kvislingur
-Lygamörður
-Maríutása
-Röntgenmynd
-Salómonsdómur
-Síamstvíburar
-Svikahrappur
-Þórðargleði
-Þyrnirósarsvefn
-Ökuþór
-=======
 Germanska
 sýrland
 sýrlendingur
@@ -4382,7 +4047,8 @@
 sunnlendingur
 suðurnesjamaður
 vestfirðingur
->>>>>>> 61949cf7
+
+# Context-free lower-case (ritregla 1.3.3.2)
 
 norðvesturkjördæmi
 norðausturkjördæmi
