
# TabooWords.conf

# A list of taboo or inappropriate words that GreynirCorrect should flag

# This file is included in GreynirCorrect.conf

<<<<<<< HEAD
pussa_kvk				píka_kvk					"Orðið er stundum notað yfir kynfæri kvenna og er óviðeigandi. \
 													 Það er líka notað sem meiðyrði yfir konur."
tussa_kvk				píka_kvk
kunta_kvk				píka_kvk
tilli_kk				limur_kk
hommatittur_kk			hommi_kk
faggi_kk				hommi_kk
lessa_kvk				lesbía_kvk
negri_kk				blökkumaður_kk				"Orðið er úrelt og gildishlaðið kynþáttaheiti sem er meiðandi gagnvart \
													 fólki sem er dökkt á hörund."
surtur_kk				blökkumaður_kk				"Orðið er gildishlaðið kynþáttaheiti sem er meiðandi gagnvart fólki sem \
													 er dökkt á hörund."
blámaður_kk			    blökkumaður_kk				"Orðið er úrelt og gildishlaðið kynþáttaheiti sem er meiðandi gagnvart \
													 fólki sem er dökkt á hörund."
afríkunegri_kk			blökkumaður_kk				"Orðið er úrelt og gildishlaðið kynþáttaheiti sem er meiðandi gagnvart \
 													 fólki sem er dökkt á hörund."
niggari					blökkumaður_kk				"Orðið er gildishlaðið kynþáttaheiti sem er meiðandi gagnvart fólki sem \
													 er dökkt á hörund."
svertingi				blökkumaður_kk				"Orðið er úrelt og gildishlaðið kynþáttaheiti sem er meiðandi gagnvart \
													 fólki sem er dökkt á hörund."
negríti					blökkumaður_kk				"Orðið er úrelt og gildishlaðið kynþáttaheiti sem er meiðandi gagnvart \
													 fólki sem er dökkt á hörund."
halanegri				blökkumaður_kk				"Orðið er úrelt og gildishlaðið kynþáttaheiti sem er meiðandi gagnvart \
													 fólki sem er dökkt á hörund."
júði_kk				    gyðingur_kk         		"Orðið er talið niðrandi; réttara er að nota 'gyðingur'."
múhameðstrú_kvk			íslam_hk            		"Rétt heiti trúarbragðanna er 'íslam'."
múhameðstrúarmaður_kk	múslími_kk          		"Sá sem aðhyllist íslam er 'múslími'."
afhomma_so                                  		"Sögnin 'afhomma' getur verið meiðandi þar sem hún gefur í skyn að samkynhneigð \
													 sé eiginleiki sem unnt og/eða æskilegt sé að fjarlægja."
hjúkka_kvk				hjúkrunarfræðingur_kk		"Orðið 'hjúkka' þykir ýta undir kynjaðar staðalmyndir og gefur til kynna \	
													 að aðeins konur sinni starfinu."
hjúkrunarkona_kvk		hjúkrunarfræðingur_kk		"Orðið 'hjúkrunarkona' þykir ýta undir kynjaðar staðalmyndir og gefur til kynna \
 													 að aðeins konur sinni starfinu."
skúringakerling_kvk		ræstitæknir_kk				"Orðið 'skúringakerling' þykir ýta undir kynjaðar staðalmyndir og gefur til \
 													 kynna að aðeins konur sinni starfinu. Auk þess er orðið 'kerling' stundum \
                                                     notað í niðrandi merkingu um konur."
skúringakona_kvk		ræstitæknir_kk				"Orðið 'skúringakona' þykir ýta undir kynjaðar staðalmyndir og gefur til \
													 kynna að aðeins konur sinni starfinu."
atvinnuleysingi_kk									"Orðið 'atvinnuleysingi' getur verið meiðandi fyrir fólk sem er í atvinnuleit."
fóstureyðing_kvk		þungunarrof_hk				"Orðið 'fóstureyðing' þykir gildishlaðið og er úrelt. Hlutlausara er að \
													 nota orðin 'þungunarrof' eða 'meðgöngurof'."
Wuhan-veira				kórónuveira_kvk				"Orðið 'Wuhan-veira' er óheppilegt þar sem það bendlar kórónuveiruna \
													 SARS-CoV-19 við tiltekið land og þjóð án þess að rök séu fyrir slíkri tengingu."
Kína-veira				kórónuveira_kvk				"Orðið 'Kína-veira' er óheppilegt þar sem það bendlar kórónuveiruna \
													 SARS-CoV-19 við tiltekið land og þjóð án þess að rök séu fyrir slíkri tengingu."
=======
pussa_kvk				píka_kvk					"Orðið er stundum notað yfir kynfæri kvenna og er óviðeigandi.\
													Það er líka notað sem meiðyrði yfir konur."

tussa_kvk				píka_kvk					"Orðið er stundum notað yfir kynfæri kvenna og er óviðeigandi.\																												það er líka notað sem meiðyrði yfir konur."

kunta_kvk				píka_kvk					"Orðið er stundum notað yfir kynfæri kvenna og er óviðeigandi.\																												Það er líka notað sem meiðyrði yfir konur."

tippalingur_kk			limur_hk					"Orðið er notað yfir kynfæri karla og er lítillækkandi og meiðandi."

typpalingur_kk			limur_hk					"Orðið er notað yfir kynfæri karla og er lítillækkandi og meiðandi."

trukkalessa_kvk			lesbía_kvk					"Orðið 'trukkalessa' er meiðandi þar sem það byggir á ákveðinni staðalmynd \																								um útlit eða skapgerð samkynhneigðrar konu."

negri_kk				blökkumaður_kk				"Orðið er úrelt og gildishlaðið kynþáttaheiti sem er meiðandi gagnvart \																									fólki sem er dökkt á hörund."

surtur_kk				blökkumaður_kk				"Orðið er gildishlaðið kynþáttaheiti sem er meiðandi gagnvart fólki sem \																									er dökkt á hörund."

blámaður_kk			    blökkumaður_kk				"Orðið er úrelt og gildishlaðið kynþáttaheiti sem er meiðandi gagnvart \																									fólki sem er dökkt á hörund."

afríkunegri_kk			blökkumaður_kk				"Orðið er úrelt og gildishlaðið kynþáttaheiti sem er meiðandi gagnvart \																									fólki sem er dökkt á hörund."

niggari					blökkumaður_kk				"Orðið er gildishlaðið kynþáttaheiti sem er meiðandi gagnvart fólki sem \																									er dökkt á hörund"

svertingi				blökkumaður_kk				"Orðið er úrelt og gildishlaðið kynþáttaheiti sem er meiðandi gagnvart \																									fólki sem er dökkt á hörund."

negríti					blökkumaður_kk				"Orðið er úrelt og gildishlaðið kynþáttaheiti sem er meiðandi gagnvart \																									fólki sem er dökkt á hörund."

halanegri				blökkumaður_kk				"Orðið er úrelt og gildishlaðið kynþáttaheiti sem er meiðandi gagnvart \																									fólki sem er dökkt á hörund."

júði_kk				    gyðingur_kk         		"Orðið 'júði' er úrelt og meiðandi yfir einstaklinga sem aðhyllast \																										gyðingdóm. Sá sem aðhyllist gyðingdóm kallast 'gyðingur'."

múhameðstrú_kvk			íslam_hk            		"Ekki er rétt að nota orðið 'múhameðstrú ' yfir íslam þar sem Múhameð \																										er spámaður en ekki guð."

múhameðstrúarmaður_kk	múslími_kk          		"Sá sem aðhyllist íslam er 'múslími '. Ekki er rétt að nota orðið \																											'múhameðstrúarmaður ' yfir fylgjendur íslam þar sem Múhameð er spámaður	en ekki guð. 

afhomma_so                                  		"Sögnin 'afhomma' getur verið meiðandi \
                                           			 þar sem hún gefur í skyn að samkynhneigð sé \
                                           			 eiginleiki sem unnt og/eða æskilegt \
                                           			 sé að fjarlægja."

#afhommun_kk										"Orðið 'afhommun' getur verið meiðandi þar sem það gefur í skyn \																											að samkynhneigð sé eiginleiki sem unnt og/eða æskilegt sé að fjarlægja."

hjúkka_kvk				hjúkrunafræðingur_kk		"Orðið 'hjúkka' þykir ýta undir kynjaðar staðalmyndir og gefur í skyn \																										að aðeins konur sinni starfinu."

hjúkrunarkona_kvk		hjúkrunarfræðingur_kk		"Orðið 'hjúkrunarkona' þykir ýta undir kynjaðar staðalmyndir og gefur í skyn \ 																								að aðeins konur sinni starfinu."

skúringakerling_kvk		ræstitæknir_kk				"Orðið 'skúringakerling' þykir ýta undir kynjaðar staðalmyndir og gefur í \ 																								skyn að aðeins konur sinni starfinu. Auk þess er orðið 'kerling' stundum \ 																									notað í niðrandi merkingu um konur."

skúringakona_kvk		ræstitæknir_kk				"Orðið 'skúringakona' þykir ýta undir kynjaðar staðalmyndir og gefur í \																									skyn að aðeins konur sinni starfinu."

fóstureyðing_kvk		þungunarrof_hk				"Orðið 'fóstureyðing' þykir gildishlaðið og er úrelt. Í dag þykir betra að \																								nota orðin 'þungunarrof' eða 'meðgöngurof'."

Wuhan-veira_kvk			kórónuveira_kvk				"Orðið 'Wuhan-veira' er óviðeigandi þar sem það bendlar kórónaveiruna \																										covid-19 við ákveðinn stað og þjóð. Það getur verið meiðandi og haft slæmar \													 											afleiðingar gagnvart þjóðinni og fólki af svipuðum þjóðernum."

kynskiptingur_kk									"Orðið 'kynskiptingur' er gamalt og úrelt orð fyrir trans konur og \																										trans karla. Í dag er það talið niðrandi."

kynskiptiaðgerð_kvk									"Orðið 'kynskiptiaðferð' er gamalt og úrelt ferli yfir \																													kynleiðréttingaraðgerðir trans fólks. Í dag er það talið niðrandi." 	

kynvillingur_kk										"Orðið er gildishlaðið og úrelt hugtak sem notað var yfir hinsegin fólk. \																									Það er niðrandi þar sem það gefur í skyn að gagnkynhneigð sé eina \																											rétta/eðlilega kynhneigðin."

kynvilla_kvk 										"Orðið er gildishlaðið og úrelt hugtak sem notað var yfir \																													samkynhneigt/hinsegin fólk. Það er niðrandi þar sem það gefur í skyn \																										að gagnkynhneigð sé eina rétta/eðlilega kynhneigðin."

kynvilltur_lo										"Orðið er gildishlaðið og úrelt hugtak sem notað var um hinsegin fólk. \																									Það er niðrandi þar sem það gefur í skyn að gagnkynhneigð sé eina \																											rétta/eðlilega kynhneigðin."

eskimói_kk				inúíti_kk					"Orðið 'eskimói' er óviðeigandi heiti yfir frumbyggja Norður-Ameríku \																										á Norðurslóðum. Það er niðrandi þar sem það er ekki það heiti sem \																											þeir nota sjálfir um sig. Rétt heiti er 'inúíti'."

skrælingi_kk			inúíti_kk					"Orðið er úrelt hugtak sem notað var í niðrandi merkingu yfir \																												inúíta og vísaði í skinnfatnað þeirra." 

hottintotti_kk			blökkumaður_kk				"'Hottintotti' er úrelt og gildishlaðið orð sem er meiðandi gagnvart \																										fólki sem er dökkt á hörund."

indjáni_kk											"Orðið er úrelt heiti yfir frumbyggja Norður-Ameríku. Það er meiðandi \																										þar sem það er ekki það heiti sem þeir nota sjálfir um sig. Réttara er \																									að nota orðið 'frumbyggi' eða nafn þess þjóðflokks sem einstaklingurinn \																									tilheyrir."

indíáni_kk											"Orðið er úrelt heiti yfir frumbyggja Norður-Ameríku. Það er meiðandi \																										þar sem það er ekki það heiti sem þeir nota sjálfir um sig. Réttara er \																									að nota orðið 'frumbyggi' eða nafn þess þjóðflokks sem einstaklingurinn \																									tilheyrir."

rauðskinni_kk										"Orðið er úrelt og niðrandi kynþáttaheiti yfir frumbyggja Norður-Ameríku \																									sem vísar í litarhaft þeirra."

#kínaveira_kvk										"Orðið 'kínaveira' er óviðeigandi þar sem það bendlar kórónaveiruna \																										covid-19 við ákveðinn stað og þjóð. Það getur verið meiðandi og haft slæmar \																								afleiðingar gagnvart þjóðinni og fólki af svipuðum þjóðernum."

sígauni_kk				rómafólk_hk					"Orðið er úrelt heiti yfir rómafólk. Það er niðrandi þar sem það er ekki \																									það heiti sem rómafólk notar um sjálft sig."

hommatittur_kk										"Orðið 'hommatittur' er notað á niðrandi hátt um samkynhneigða karlmenn \																									eða aðra karlmenn með vísan í að þeir séu samkynhneigðir."

faggi_kk											"Orðið 'faggi' er dregið af enska orðinu 'faggot' og er notað á niðrandi \																									hátt um samkynhneigða karlmenn eða aðra karlmenn með vísan í að þeir séu, \																									hegði sér eins og eða líti út fyrir að vera samkynhneigðir.

lessa_kvk				lesbía_kvk					"Orðið 'lessa' er stundum notað á meiðandi hátt um konur með vísan í \																										að þær séu karlmannlegar og þar af leiðandi hafi þær einkenni \																												samkynhneigðrar konu."

bæjari_kk				tvíkynhneigður_lo			"Orðið er stundum notað yfir þann sem er tvíkynhneigður. Það þykir \																										niðrandi og því betra að tala um 'tvíkynhneigð' eða 'tvíkynhneigða' \																										einstaklinga."

öfugur_lo											"Lýsingarorðið 'öfugur' er stundum notað yfir samkynhneigða. Það er \																										niðrandi þar sem það gefur í skyn að kynhneigð þeirra sé röng/öfug við \																									það sem er „rétt“."

epalhommi_kk										"Orðið var upphaflega notað á niðrandi hátt um samkynhneigða karlmenn \																										og byggir á ákveðinni staðalmynd að allir samkynhneigðir karlmenn hafi \																									áhuga á hönnunarvörum og versli þ.a.l. í hönnunarbúðinni Epal."

hommi_kk											"Orðið 'hommi' er stundum notað í niðrandi merkingu um karlmenn. Þegar \																									samkynhneigðir karlmenn nota það um sig er það hins vegar ekki óviðeigandi."

aftaníossi_kk										"Orðið er yfirleitt notað í niðrandi merkingu yfir samkynhneigða karlmenn."

grjón_hk											"Orðið 'grjón' er stundum notað á niðrandi hátt yfir Asíubúa með vísan í \																									matarmenningu þeirra."

#grjóni_kk											"Orðið 'grjóni' er stundum notað á niðrandi hátt yfir Asíubúa með vísan í \																									matarmenningu þeirra."

öfuguggi_kk											"Orðið 'öfuguggi' er stundum notað yfir samkynhneigða. Það er niðrandi þar \																								sem það gefur í skyn að kynhneigð þeirra sé röng/öfug við það sem er „rétt“."

ókynhneigður_lo			eikynhneigður_lo			"Lýsingarorðið 'ókynhneigður' þykir bera með sér neikvæðan blæ vegna \																										„ó“-forskeytisins. Betra er að nota orðið 'eikynhneigður'."

#millikynja_lo			intersex_lo					"Orðið hefur verið notað um fólk sem fæðist með ódæmigerð kyneinkenni \																										en þykir niðrandi. Betra er að nota orðið 'intersex'."

sódómskur_lo										"Orðið hefur verið notað um þá sem stunda kynmök með sama kyni, þá \																										aðallega karla. Það er mjög niðrandi þar sem það gefur til kynna að \																										um afbrigðilega hegðun sé að ræða."

tvítóla_lo				intersex_lo					"Orðið hefur verið notað um fólk sem fæðist með ódæmigerð kyneinkenni \																										og er niðrandi. Betra er að nota orðið 'intersex'."

tvítóli_lo				intersex_lo					"Orðið hefur verið notað um fólk sem fæðist með ódæmigerð kyneinkenni \																										og er niðrandi. Betra er að nota orðið 'intersex'."

faggalegur_lo										"Lýsingarorðið 'faggalegur' er dregið af enska orðinu 'faggot' og er \																										notað á niðrandi hátt um samkynhneigða karlmenn eða aðra karlmenn með \																										vísan í að þeir séu, hegði sér eins og eða líti út fyrir að vera \																											samkynhneigðir."

#Gay_Pride_no			Pride_no					"Íslenska hátíðin sem áður hét 'Gay Pride' heitir í dag 'Pride' eða \																										'Hinsegindagar'. Upphaflega var hreyfingin að baki hátíðunum bundin \																										samkynhneigðum en eftir að tvíkynhneigðir og transfólk höfðu líka \																											haslað sér völl var heitið stytt til að útiloka engan."

kynhverfur_lo			samkynhneigður_lo			"Orðið 'kynhverfa' var eitt af þeim orðum sem búin voru til af hinu \																										opinbera til að lýsa samkynhneigð á níunda áratug 20. aldar. Það \																											þykir gildishlaðið og er ekki hluti af þeim orðaforða sem hinsegin \																										fólk kýs að nota um sig."  


hommalegur_lo										"Lýsingarorðið 'hommalegur' er oft notað á niðrandi hátt um samkynhneigða \																									karlmenn eða aðra karlmenn með vísan í að þeir séu, hegði sér eins og eða \																									líti út fyrir að vera samkynhneigðir."
>>>>>>> 8f13777d
<|MERGE_RESOLUTION|>--- conflicted
+++ resolved
@@ -5,171 +5,199 @@
 
 # This file is included in GreynirCorrect.conf
 
-<<<<<<< HEAD
 pussa_kvk				píka_kvk					"Orðið er stundum notað yfir kynfæri kvenna og er óviðeigandi. \
- 													 Það er líka notað sem meiðyrði yfir konur."
-tussa_kvk				píka_kvk
-kunta_kvk				píka_kvk
-tilli_kk				limur_kk
-hommatittur_kk			hommi_kk
-faggi_kk				hommi_kk
-lessa_kvk				lesbía_kvk
+													Það er líka notað sem meiðyrði yfir konur."
+
+tussa_kvk				píka_kvk					"Orðið er stundum notað yfir kynfæri kvenna og er óviðeigandi. \
+													Það er líka notað sem meiðyrði yfir konur."
+
+kunta_kvk				píka_kvk					"Orðið er stundum notað yfir kynfæri kvenna og er óviðeigandi. \
+													Það er líka notað sem meiðyrði yfir konur."
+
+tippalingur_kk			limur_hk					"Orðið er notað yfir kynfæri karla og getur verið lítillækkandi og meiðandi."
+
+typpalingur_kk			limur_hk					"Orðið er notað yfir kynfæri karla og getur verið lítillækkandi og meiðandi."
+
+trukkalessa_kvk			lesbía_kvk					"Orðið 'trukkalessa' er meiðandi þar sem það byggir á staðalmynd \
+													um útlit eða skapgerð samkynhneigðrar konu."
+
 negri_kk				blökkumaður_kk				"Orðið er úrelt og gildishlaðið kynþáttaheiti sem er meiðandi gagnvart \
-													 fólki sem er dökkt á hörund."
+													fólki sem er dökkt á hörund."
+
 surtur_kk				blökkumaður_kk				"Orðið er gildishlaðið kynþáttaheiti sem er meiðandi gagnvart fólki sem \
-													 er dökkt á hörund."
+													er dökkt á hörund."
+
 blámaður_kk			    blökkumaður_kk				"Orðið er úrelt og gildishlaðið kynþáttaheiti sem er meiðandi gagnvart \
-													 fólki sem er dökkt á hörund."
+													fólki sem er dökkt á hörund."
+
 afríkunegri_kk			blökkumaður_kk				"Orðið er úrelt og gildishlaðið kynþáttaheiti sem er meiðandi gagnvart \
- 													 fólki sem er dökkt á hörund."
-niggari					blökkumaður_kk				"Orðið er gildishlaðið kynþáttaheiti sem er meiðandi gagnvart fólki sem \
-													 er dökkt á hörund."
-svertingi				blökkumaður_kk				"Orðið er úrelt og gildishlaðið kynþáttaheiti sem er meiðandi gagnvart \
-													 fólki sem er dökkt á hörund."
-negríti					blökkumaður_kk				"Orðið er úrelt og gildishlaðið kynþáttaheiti sem er meiðandi gagnvart \
-													 fólki sem er dökkt á hörund."
-halanegri				blökkumaður_kk				"Orðið er úrelt og gildishlaðið kynþáttaheiti sem er meiðandi gagnvart \
-													 fólki sem er dökkt á hörund."
-júði_kk				    gyðingur_kk         		"Orðið er talið niðrandi; réttara er að nota 'gyðingur'."
-múhameðstrú_kvk			íslam_hk            		"Rétt heiti trúarbragðanna er 'íslam'."
-múhameðstrúarmaður_kk	múslími_kk          		"Sá sem aðhyllist íslam er 'múslími'."
-afhomma_so                                  		"Sögnin 'afhomma' getur verið meiðandi þar sem hún gefur í skyn að samkynhneigð \
-													 sé eiginleiki sem unnt og/eða æskilegt sé að fjarlægja."
-hjúkka_kvk				hjúkrunarfræðingur_kk		"Orðið 'hjúkka' þykir ýta undir kynjaðar staðalmyndir og gefur til kynna \	
-													 að aðeins konur sinni starfinu."
-hjúkrunarkona_kvk		hjúkrunarfræðingur_kk		"Orðið 'hjúkrunarkona' þykir ýta undir kynjaðar staðalmyndir og gefur til kynna \
- 													 að aðeins konur sinni starfinu."
-skúringakerling_kvk		ræstitæknir_kk				"Orðið 'skúringakerling' þykir ýta undir kynjaðar staðalmyndir og gefur til \
- 													 kynna að aðeins konur sinni starfinu. Auk þess er orðið 'kerling' stundum \
-                                                     notað í niðrandi merkingu um konur."
-skúringakona_kvk		ræstitæknir_kk				"Orðið 'skúringakona' þykir ýta undir kynjaðar staðalmyndir og gefur til \
-													 kynna að aðeins konur sinni starfinu."
-atvinnuleysingi_kk									"Orðið 'atvinnuleysingi' getur verið meiðandi fyrir fólk sem er í atvinnuleit."
+													fólki sem er dökkt á hörund."
+
+niggari_kk				blökkumaður_kk				"Orðið er gildishlaðið kynþáttaheiti sem er meiðandi gagnvart fólki sem \
+													er dökkt á hörund"
+
+svertingi_kk			blökkumaður_kk				"Orðið er úrelt og gildishlaðið kynþáttaheiti sem er meiðandi gagnvart \
+													fólki sem er dökkt á hörund."
+
+negríti_kk				blökkumaður_kk				"Orðið er úrelt og gildishlaðið kynþáttaheiti sem er meiðandi gagnvart \
+													fólki sem er dökkt á hörund."
+
+halanegri_kk			blökkumaður_kk				"Orðið er úrelt og gildishlaðið kynþáttaheiti sem er meiðandi gagnvart \
+													fólki sem er dökkt á hörund."
+
+júði_kk				    gyðingur_kk         		"Orðið 'júði' er úrelt og meiðandi. Rétt er að nota orðið 'gyðingur'."
+
+múhameðstrú_kvk			íslam_hk            		"Ekki er rétt að nota orðið 'múhameðstrú' yfir 'íslam' þar sem Múhameð \
+													er spámaður en ekki guð."
+
+múhameðstrúarmaður_kk	múslími_kk          		"Sá sem aðhyllist íslam er 'múslími'. Ekki er rétt að nota orðið \
+													'múhameðstrúarmaður ' yfir fylgjendur íslam þar sem Múhameð er spámaður	en ekki guð."
+
+afhomma_so                                  		"Sögnin 'afhomma' getur verið meiðandi þar sem hún gefur í skyn að samkynhneigð sé \
+                                           			 eiginleiki sem unnt og/eða æskilegt sé að fjarlægja."
+
+#afhommun_kk										"Orðið 'afhommun' getur verið meiðandi þar sem það gefur í skyn \
+#													að samkynhneigð sé eiginleiki sem unnt og/eða æskilegt sé að fjarlægja."
+
+hjúkka_kvk				hjúkrunafræðingur_kk		"Orðið 'hjúkka' þykir ýta undir kynjaðar staðalmyndir og gefur í skyn \
+													að aðeins konur sinni starfinu."
+
+hjúkrunarkona_kvk		hjúkrunarfræðingur_kk		"Orðið 'hjúkrunarkona' þykir ýta undir kynjaðar staðalmyndir og gefur í skyn \
+													að aðeins konur sinni starfinu."
+
+skúringakerling_kvk		ræstitæknir_kk				"Orðið 'skúringakerling' þykir ýta undir kynjaðar staðalmyndir og gefur í \
+													skyn að aðeins konur sinni starfinu. Auk þess er orðið 'kerling' stundum \
+													notað í niðrandi merkingu um konur."
+
+skúringakona_kvk		ræstitæknir_kk				"Orðið 'skúringakona' þykir ýta undir kynjaðar staðalmyndir og gefur í \
+													skyn að aðeins konur sinni starfinu."
+
 fóstureyðing_kvk		þungunarrof_hk				"Orðið 'fóstureyðing' þykir gildishlaðið og er úrelt. Hlutlausara er að \
-													 nota orðin 'þungunarrof' eða 'meðgöngurof'."
-Wuhan-veira				kórónuveira_kvk				"Orðið 'Wuhan-veira' er óheppilegt þar sem það bendlar kórónuveiruna \
-													 SARS-CoV-19 við tiltekið land og þjóð án þess að rök séu fyrir slíkri tengingu."
-Kína-veira				kórónuveira_kvk				"Orðið 'Kína-veira' er óheppilegt þar sem það bendlar kórónuveiruna \
-													 SARS-CoV-19 við tiltekið land og þjóð án þess að rök séu fyrir slíkri tengingu."
-=======
-pussa_kvk				píka_kvk					"Orðið er stundum notað yfir kynfæri kvenna og er óviðeigandi.\
-													Það er líka notað sem meiðyrði yfir konur."
-
-tussa_kvk				píka_kvk					"Orðið er stundum notað yfir kynfæri kvenna og er óviðeigandi.\																												það er líka notað sem meiðyrði yfir konur."
-
-kunta_kvk				píka_kvk					"Orðið er stundum notað yfir kynfæri kvenna og er óviðeigandi.\																												Það er líka notað sem meiðyrði yfir konur."
-
-tippalingur_kk			limur_hk					"Orðið er notað yfir kynfæri karla og er lítillækkandi og meiðandi."
-
-typpalingur_kk			limur_hk					"Orðið er notað yfir kynfæri karla og er lítillækkandi og meiðandi."
-
-trukkalessa_kvk			lesbía_kvk					"Orðið 'trukkalessa' er meiðandi þar sem það byggir á ákveðinni staðalmynd \																								um útlit eða skapgerð samkynhneigðrar konu."
-
-negri_kk				blökkumaður_kk				"Orðið er úrelt og gildishlaðið kynþáttaheiti sem er meiðandi gagnvart \																									fólki sem er dökkt á hörund."
-
-surtur_kk				blökkumaður_kk				"Orðið er gildishlaðið kynþáttaheiti sem er meiðandi gagnvart fólki sem \																									er dökkt á hörund."
-
-blámaður_kk			    blökkumaður_kk				"Orðið er úrelt og gildishlaðið kynþáttaheiti sem er meiðandi gagnvart \																									fólki sem er dökkt á hörund."
-
-afríkunegri_kk			blökkumaður_kk				"Orðið er úrelt og gildishlaðið kynþáttaheiti sem er meiðandi gagnvart \																									fólki sem er dökkt á hörund."
-
-niggari					blökkumaður_kk				"Orðið er gildishlaðið kynþáttaheiti sem er meiðandi gagnvart fólki sem \																									er dökkt á hörund"
-
-svertingi				blökkumaður_kk				"Orðið er úrelt og gildishlaðið kynþáttaheiti sem er meiðandi gagnvart \																									fólki sem er dökkt á hörund."
-
-negríti					blökkumaður_kk				"Orðið er úrelt og gildishlaðið kynþáttaheiti sem er meiðandi gagnvart \																									fólki sem er dökkt á hörund."
-
-halanegri				blökkumaður_kk				"Orðið er úrelt og gildishlaðið kynþáttaheiti sem er meiðandi gagnvart \																									fólki sem er dökkt á hörund."
-
-júði_kk				    gyðingur_kk         		"Orðið 'júði' er úrelt og meiðandi yfir einstaklinga sem aðhyllast \																										gyðingdóm. Sá sem aðhyllist gyðingdóm kallast 'gyðingur'."
-
-múhameðstrú_kvk			íslam_hk            		"Ekki er rétt að nota orðið 'múhameðstrú ' yfir íslam þar sem Múhameð \																										er spámaður en ekki guð."
-
-múhameðstrúarmaður_kk	múslími_kk          		"Sá sem aðhyllist íslam er 'múslími '. Ekki er rétt að nota orðið \																											'múhameðstrúarmaður ' yfir fylgjendur íslam þar sem Múhameð er spámaður	en ekki guð. 
-
-afhomma_so                                  		"Sögnin 'afhomma' getur verið meiðandi \
-                                           			 þar sem hún gefur í skyn að samkynhneigð sé \
-                                           			 eiginleiki sem unnt og/eða æskilegt \
-                                           			 sé að fjarlægja."
-
-#afhommun_kk										"Orðið 'afhommun' getur verið meiðandi þar sem það gefur í skyn \																											að samkynhneigð sé eiginleiki sem unnt og/eða æskilegt sé að fjarlægja."
-
-hjúkka_kvk				hjúkrunafræðingur_kk		"Orðið 'hjúkka' þykir ýta undir kynjaðar staðalmyndir og gefur í skyn \																										að aðeins konur sinni starfinu."
-
-hjúkrunarkona_kvk		hjúkrunarfræðingur_kk		"Orðið 'hjúkrunarkona' þykir ýta undir kynjaðar staðalmyndir og gefur í skyn \ 																								að aðeins konur sinni starfinu."
-
-skúringakerling_kvk		ræstitæknir_kk				"Orðið 'skúringakerling' þykir ýta undir kynjaðar staðalmyndir og gefur í \ 																								skyn að aðeins konur sinni starfinu. Auk þess er orðið 'kerling' stundum \ 																									notað í niðrandi merkingu um konur."
-
-skúringakona_kvk		ræstitæknir_kk				"Orðið 'skúringakona' þykir ýta undir kynjaðar staðalmyndir og gefur í \																									skyn að aðeins konur sinni starfinu."
-
-fóstureyðing_kvk		þungunarrof_hk				"Orðið 'fóstureyðing' þykir gildishlaðið og er úrelt. Í dag þykir betra að \																								nota orðin 'þungunarrof' eða 'meðgöngurof'."
-
-Wuhan-veira_kvk			kórónuveira_kvk				"Orðið 'Wuhan-veira' er óviðeigandi þar sem það bendlar kórónaveiruna \																										covid-19 við ákveðinn stað og þjóð. Það getur verið meiðandi og haft slæmar \													 											afleiðingar gagnvart þjóðinni og fólki af svipuðum þjóðernum."
-
-kynskiptingur_kk									"Orðið 'kynskiptingur' er gamalt og úrelt orð fyrir trans konur og \																										trans karla. Í dag er það talið niðrandi."
-
-kynskiptiaðgerð_kvk									"Orðið 'kynskiptiaðferð' er gamalt og úrelt ferli yfir \																													kynleiðréttingaraðgerðir trans fólks. Í dag er það talið niðrandi." 	
-
-kynvillingur_kk										"Orðið er gildishlaðið og úrelt hugtak sem notað var yfir hinsegin fólk. \																									Það er niðrandi þar sem það gefur í skyn að gagnkynhneigð sé eina \																											rétta/eðlilega kynhneigðin."
-
-kynvilla_kvk 										"Orðið er gildishlaðið og úrelt hugtak sem notað var yfir \																													samkynhneigt/hinsegin fólk. Það er niðrandi þar sem það gefur í skyn \																										að gagnkynhneigð sé eina rétta/eðlilega kynhneigðin."
-
-kynvilltur_lo										"Orðið er gildishlaðið og úrelt hugtak sem notað var um hinsegin fólk. \																									Það er niðrandi þar sem það gefur í skyn að gagnkynhneigð sé eina \																											rétta/eðlilega kynhneigðin."
-
-eskimói_kk				inúíti_kk					"Orðið 'eskimói' er óviðeigandi heiti yfir frumbyggja Norður-Ameríku \																										á Norðurslóðum. Það er niðrandi þar sem það er ekki það heiti sem \																											þeir nota sjálfir um sig. Rétt heiti er 'inúíti'."
-
-skrælingi_kk			inúíti_kk					"Orðið er úrelt hugtak sem notað var í niðrandi merkingu yfir \																												inúíta og vísaði í skinnfatnað þeirra." 
-
-hottintotti_kk			blökkumaður_kk				"'Hottintotti' er úrelt og gildishlaðið orð sem er meiðandi gagnvart \																										fólki sem er dökkt á hörund."
-
-indjáni_kk											"Orðið er úrelt heiti yfir frumbyggja Norður-Ameríku. Það er meiðandi \																										þar sem það er ekki það heiti sem þeir nota sjálfir um sig. Réttara er \																									að nota orðið 'frumbyggi' eða nafn þess þjóðflokks sem einstaklingurinn \																									tilheyrir."
-
-indíáni_kk											"Orðið er úrelt heiti yfir frumbyggja Norður-Ameríku. Það er meiðandi \																										þar sem það er ekki það heiti sem þeir nota sjálfir um sig. Réttara er \																									að nota orðið 'frumbyggi' eða nafn þess þjóðflokks sem einstaklingurinn \																									tilheyrir."
-
-rauðskinni_kk										"Orðið er úrelt og niðrandi kynþáttaheiti yfir frumbyggja Norður-Ameríku \																									sem vísar í litarhaft þeirra."
-
-#kínaveira_kvk										"Orðið 'kínaveira' er óviðeigandi þar sem það bendlar kórónaveiruna \																										covid-19 við ákveðinn stað og þjóð. Það getur verið meiðandi og haft slæmar \																								afleiðingar gagnvart þjóðinni og fólki af svipuðum þjóðernum."
-
-sígauni_kk				rómafólk_hk					"Orðið er úrelt heiti yfir rómafólk. Það er niðrandi þar sem það er ekki \																									það heiti sem rómafólk notar um sjálft sig."
-
-hommatittur_kk										"Orðið 'hommatittur' er notað á niðrandi hátt um samkynhneigða karlmenn \																									eða aðra karlmenn með vísan í að þeir séu samkynhneigðir."
-
-faggi_kk											"Orðið 'faggi' er dregið af enska orðinu 'faggot' og er notað á niðrandi \																									hátt um samkynhneigða karlmenn eða aðra karlmenn með vísan í að þeir séu, \																									hegði sér eins og eða líti út fyrir að vera samkynhneigðir.
-
-lessa_kvk				lesbía_kvk					"Orðið 'lessa' er stundum notað á meiðandi hátt um konur með vísan í \																										að þær séu karlmannlegar og þar af leiðandi hafi þær einkenni \																												samkynhneigðrar konu."
-
-bæjari_kk				tvíkynhneigður_lo			"Orðið er stundum notað yfir þann sem er tvíkynhneigður. Það þykir \																										niðrandi og því betra að tala um 'tvíkynhneigð' eða 'tvíkynhneigða' \																										einstaklinga."
-
-öfugur_lo											"Lýsingarorðið 'öfugur' er stundum notað yfir samkynhneigða. Það er \																										niðrandi þar sem það gefur í skyn að kynhneigð þeirra sé röng/öfug við \																									það sem er „rétt“."
-
-epalhommi_kk										"Orðið var upphaflega notað á niðrandi hátt um samkynhneigða karlmenn \																										og byggir á ákveðinni staðalmynd að allir samkynhneigðir karlmenn hafi \																									áhuga á hönnunarvörum og versli þ.a.l. í hönnunarbúðinni Epal."
-
-hommi_kk											"Orðið 'hommi' er stundum notað í niðrandi merkingu um karlmenn. Þegar \																									samkynhneigðir karlmenn nota það um sig er það hins vegar ekki óviðeigandi."
-
-aftaníossi_kk										"Orðið er yfirleitt notað í niðrandi merkingu yfir samkynhneigða karlmenn."
-
-grjón_hk											"Orðið 'grjón' er stundum notað á niðrandi hátt yfir Asíubúa með vísan í \																									matarmenningu þeirra."
-
-#grjóni_kk											"Orðið 'grjóni' er stundum notað á niðrandi hátt yfir Asíubúa með vísan í \																									matarmenningu þeirra."
-
-öfuguggi_kk											"Orðið 'öfuguggi' er stundum notað yfir samkynhneigða. Það er niðrandi þar \																								sem það gefur í skyn að kynhneigð þeirra sé röng/öfug við það sem er „rétt“."
-
-ókynhneigður_lo			eikynhneigður_lo			"Lýsingarorðið 'ókynhneigður' þykir bera með sér neikvæðan blæ vegna \																										„ó“-forskeytisins. Betra er að nota orðið 'eikynhneigður'."
-
-#millikynja_lo			intersex_lo					"Orðið hefur verið notað um fólk sem fæðist með ódæmigerð kyneinkenni \																										en þykir niðrandi. Betra er að nota orðið 'intersex'."
-
-sódómskur_lo										"Orðið hefur verið notað um þá sem stunda kynmök með sama kyni, þá \																										aðallega karla. Það er mjög niðrandi þar sem það gefur til kynna að \																										um afbrigðilega hegðun sé að ræða."
-
-tvítóla_lo				intersex_lo					"Orðið hefur verið notað um fólk sem fæðist með ódæmigerð kyneinkenni \																										og er niðrandi. Betra er að nota orðið 'intersex'."
-
-tvítóli_lo				intersex_lo					"Orðið hefur verið notað um fólk sem fæðist með ódæmigerð kyneinkenni \																										og er niðrandi. Betra er að nota orðið 'intersex'."
-
-faggalegur_lo										"Lýsingarorðið 'faggalegur' er dregið af enska orðinu 'faggot' og er \																										notað á niðrandi hátt um samkynhneigða karlmenn eða aðra karlmenn með \																										vísan í að þeir séu, hegði sér eins og eða líti út fyrir að vera \																											samkynhneigðir."
-
-#Gay_Pride_no			Pride_no					"Íslenska hátíðin sem áður hét 'Gay Pride' heitir í dag 'Pride' eða \																										'Hinsegindagar'. Upphaflega var hreyfingin að baki hátíðunum bundin \																										samkynhneigðum en eftir að tvíkynhneigðir og transfólk höfðu líka \																											haslað sér völl var heitið stytt til að útiloka engan."
-
-kynhverfur_lo			samkynhneigður_lo			"Orðið 'kynhverfa' var eitt af þeim orðum sem búin voru til af hinu \																										opinbera til að lýsa samkynhneigð á níunda áratug 20. aldar. Það \																											þykir gildishlaðið og er ekki hluti af þeim orðaforða sem hinsegin \																										fólk kýs að nota um sig."  
-
-
-hommalegur_lo										"Lýsingarorðið 'hommalegur' er oft notað á niðrandi hátt um samkynhneigða \																									karlmenn eða aðra karlmenn með vísan í að þeir séu, hegði sér eins og eða \																									líti út fyrir að vera samkynhneigðir."
->>>>>>> 8f13777d
+													nota orðin 'þungunarrof' eða 'meðgöngurof'."
+
+Wuhan-veira_kvk			kórónuveira_kvk				"Orðið 'Wuhan-veira' er óviðeigandi þar sem það bendlar kórónaveiruna \
+													SARS-CoV-19 við tiltekinn stað og þjóð án þess að rök standi til þess."
+
+kynskiptingur_kk									"Orðið 'kynskiptingur' er gamalt og úrelt orð yfir trans konur og \
+													trans karla. Í dag er það talið niðrandi."
+
+kynskiptiaðgerð_kvk		kynleiðréttingaraðgerð_kvk	"Orðið 'kynskiptiaðgerð' er gamalt og úrelt orð yfir \
+													kynleiðréttingaraðgerðir trans fólks. Í dag er það talið niðrandi."
+
+kynvillingur_kk										"Orðið er gildishlaðið og úrelt hugtak sem notað var yfir hinsegin fólk. \
+													Það er niðrandi þar sem það gefur í skyn að gagnkynhneigð sé eina \
+													rétta eða eðlilega kynhneigðin."
+
+kynvilla_kvk 										"Orðið er gildishlaðið og úrelt hugtak sem notað var yfir \
+													samkynhneigt/hinsegin fólk. Það er niðrandi þar sem það gefur í skyn \
+													að gagnkynhneigð sé eina rétta eða eðlilega kynhneigðin."
+
+kynvilltur_lo										"Orðið er gildishlaðið og úrelt hugtak sem notað var um hinsegin fólk. \
+													Það er niðrandi þar sem það gefur í skyn að gagnkynhneigð sé eina \
+													rétta eða eðlilega kynhneigðin."
+
+eskimói_kk				inúíti_kk					"Orðið 'eskimói' er óviðeigandi heiti yfir frumbyggja Norður-Ameríku \
+													á Norðurslóðum. Það er niðrandi þar sem það er ekki það heiti sem \
+													þeir nota sjálfir um sig. Rétt heiti er 'inúíti'."
+
+skrælingi_kk			inúíti_kk					"Orðið er úrelt hugtak sem notað var í niðrandi merkingu yfir \
+													frumbyggja Norður-Ameríku á Norðurslóðum og vísaði í skinnfatnað þeirra. \
+													Rétt heiti er 'inúíti'."
+
+hottintotti_kk			blökkumaður_kk				"'Hottintotti' er úrelt og gildishlaðið orð sem er meiðandi gagnvart \
+													fólki sem er dökkt á hörund."
+
+múlatti_kk											"'Múlatti' er úrelt og gildishlaðið orð sem er meiðandi gagnvart \
+													fólki sem hefur annan hörundslit en hvítan."
+
+indjáni_kk											"Orðið er úrelt heiti yfir frumbyggja Norður-Ameríku. Það er meiðandi \
+													þar sem það er ekki það heiti sem þeir nota sjálfir um sig. Réttara er \
+													að nota orðið 'frumbyggi' eða nafn þess þjóðflokks sem einstaklingurinn \
+													tilheyrir."
+
+indíáni_kk											"Orðið er úrelt heiti yfir frumbyggja Norður-Ameríku. Það er meiðandi \
+													þar sem það er ekki það heiti sem þeir nota sjálfir um sig. Réttara er \
+													að nota orðið 'frumbyggi' eða nafn þess þjóðflokks sem einstaklingurinn \
+													tilheyrir."
+
+rauðskinni_kk										"Orðið er úrelt og niðrandi kynþáttaheiti yfir frumbyggja Norður-Ameríku \
+													sem vísar í húðlit þeirra."
+
+#kínaveira_kvk										"Orðið 'kínaveira' er óviðeigandi þar sem það bendlar kórónaveiruna \
+#													covid-19 við ákveðinn stað og þjóð. Það getur verið meiðandi og haft slæmar \
+#													afleiðingar gagnvart þjóðinni og fólki af svipuðum þjóðernum."
+
+sígauni_kk				rómafólk_hk					"Orðið er úrelt heiti yfir 'rómafólk'. Það er niðrandi þar sem það er ekki \
+													það heiti sem rómafólk notar um sjálft sig."
+
+hommatittur_kk										"Orðið 'hommatittur' er notað á niðrandi hátt um samkynhneigða karlmenn \
+													eða aðra karlmenn með vísan í að þeir séu samkynhneigðir."
+
+faggi_kk											"Orðið 'faggi' er dregið af enska orðinu 'faggot' og er notað á niðrandi \
+													hátt um samkynhneigða karlmenn eða aðra karlmenn með vísan í að þeir séu, \
+													hegði sér eins og eða líti út fyrir að vera samkynhneigðir."
+
+lessa_kvk				lesbía_kvk					"Orðið 'lessa' er stundum notað á meiðandi hátt um konur með vísan í \
+													að þær séu karlmannlegar og hafi þarf af leiðandi einkenni \
+													samkynhneigðrar konu."
+
+bæjari_kk				tvíkynhneigður_lo			"Orðið er stundum notað yfir þann sem er tvíkynhneigður. Það þykir \
+													niðrandi og því betra að tala um 'tvíkynhneigð' eða 'tvíkynhneigða' \
+													einstaklinga."
+
+#öfugur_lo											"Lýsingarorðið 'öfugur' er stundum notað yfir samkynhneigða. Það er \
+#													niðrandi þar sem það gefur í skyn að kynhneigð þeirra sé röng/öfug við \
+#													það sem er „rétt“."
+
+epalhommi_kk										"Orðið var upphaflega notað á niðrandi hátt um samkynhneigða karlmenn \
+													og byggir á þeirri staðalmynd að samkynhneigðir karlmenn hafi \
+													áhuga á hönnunarvörum og versli þ.a.l. í hönnunarbúðinni Epal."
+
+hommi_kk											"Orðið 'hommi' er stundum notað í niðrandi merkingu um karlmenn. Þegar \
+													samkynhneigðir karlmenn nota það um sig er það hins vegar ekki óviðeigandi."
+
+aftaníossi_kk										"Orðið er stundum notað í niðrandi merkingu yfir samkynhneigða karlmenn."
+
+grjón_hk											"Orðið 'grjón' er stundum notað á niðrandi hátt yfir Asíubúa með vísan í \
+													asíska matarmenningu."
+
+#grjóni_kk											"Orðið 'grjóni' er stundum notað á niðrandi hátt yfir Asíubúa með vísan í \
+#													asíska matarmenningu."
+
+öfuguggi_kk											"Orðið 'öfuguggi' er stundum notað yfir samkynhneigða. Það er niðrandi þar \
+													sem það gefur í skyn að kynhneigð þeirra sé röng eða öfug við það sem er „rétt“."
+
+ókynhneigður_lo			eikynhneigður_lo			"Lýsingarorðið 'ókynhneigður' þykir bera með sér neikvæðan blæ vegna \
+													„ó“-forskeytisins. Betra er að nota orðið 'eikynhneigður'."
+
+#millikynja_lo			intersex_lo					"Orðið hefur verið notað um fólk sem fæðist með ódæmigerð kyneinkenni \
+#													en þykir niðrandi. Betra er að nota orðið 'intersex'."
+
+sódómskur_lo										"Orðið hefur verið notað um þá sem stunda kynmök með sama kyni, þá \
+													aðallega karla. Það er mjög niðrandi þar sem það gefur til kynna að \
+													um „ósiðlega“ hegðun sé að ræða."
+
+tvítóla_lo				intersex_lo					"Orðið hefur verið notað um fólk sem fæðist með ódæmigerð kyneinkenni \
+													og er niðrandi. Betra er að nota orðið 'intersex'."
+
+tvítóli_lo				intersex_lo					"Orðið hefur verið notað um fólk sem fæðist með ódæmigerð kyneinkenni \
+													og er niðrandi. Betra er að nota orðið 'intersex'."
+
+faggalegur_lo										"Lýsingarorðið 'faggalegur' er dregið af enska orðinu „faggot“ og er \
+													notað á niðrandi hátt um samkynhneigða karlmenn eða aðra karlmenn með \
+													vísan í að þeir séu, hegði sér eins og eða líti út fyrir að vera \
+													samkynhneigðir."
+
+#Gay_Pride_no			Pride_no					"Íslenska hátíðin sem áður hét 'Gay Pride' heitir í dag 'Pride' eða \
+#													'Hinsegindagar'. Upphaflega var hreyfingin að baki hátíðunum bundin \
+#													samkynhneigðum en eftir að tvíkynhneigðir og transfólk höfðu líka \
+#													haslað sér völl var heitið stytt til að útiloka engan."
+
+kynhverfur_lo			samkynhneigður_lo			"Orðið 'kynhverfa' var eitt af þeim orðum sem búin voru til af hinu \
+													opinbera til að lýsa samkynhneigð á níunda áratug 20. aldar. Það \
+													þykir gildishlaðið og er ekki hluti af þeim orðaforða sem hinsegin \
+													fólk kýs að nota um sig."
+
+hommalegur_lo										"Lýsingarorðið 'hommalegur' er oft notað á niðrandi hátt um samkynhneigða \
+													karlmenn eða aðra karlmenn með vísan í að þeir séu, hegði sér eins og eða \
+													líti út fyrir að vera samkynhneigðir."